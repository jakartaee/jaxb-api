//
// Copyright (c) 2020, 2021 Contributors to the Eclipse Foundation
//

[appendix]
== Change Log

=== Changes in Version 4

* fixed cross-references in the specification document
<<<<<<< HEAD
* removed constraints on using `java.beans.Introspector`
=======
* removed deprecated jakarta.xml.bind.Validator
>>>>>>> 43d1d2d4

=== Changes in Version 3

* Changed specification version and license.
* Package namespace changed to `jakarta.xml.bind.*`.
* Customization schema namespace changed to `https://jakarta.ee/xml/ns/jaxb`,
minimal supported version set to `3.0`.
* Relaxed requirements tight to JAXB 1.0
* Removed inclusion in Java SE from specification goals

=== Changes since Maintenance Release 2

* Section 4.2 added note related to Java Platform Module System.
* Added section 4.9 Implementation discovery.
* Added change logs for MR1 and MR2.

=== Changes since Maintenance Release 1

Details can be found at:
_https://jcp.org/aboutJava/communityprocess/maintenance/jsr222/222mr2.zip_

* Section 8.9.1.1 @XmlElement target extended for type PARAMETER
* Section 8.9.3.1 added required annotation element to @XmlElementRef

=== Changes since Final Draft

Details can be found at:
https://jcp.org/aboutJava/communityprocess/maintenance/jsr222/222changes.txt

* Section 7.1.3 External Binding Declaration @schemaLocation and @node are optional.
* Section E.2 3 and 3b updated.
* Section 3.5.2.1 constraint violation updated JAXB 2.0 implementation
delegate to the validation API in JAXP 1.3.

=== Changes since Proposed Final Draft

* Section 7.6.1.2, nameXmlTransform: Apply
customization [ _jaxb:nameXmlTransform]_ addition of prefix and/or
suffix after XML to Java name transformation is applied.
* Section 6.7.1-2 changed to allow generation
of element factory method for abstract element. Change was necessary to
support element substitution. The abstract element factory method is
generated so it can be annotated with JAXB program annotation that
enables element substitution, _@XmlElementDecl.substitutionHeadName_ .
* Section 7.7.3.5 fixed the example with
<class> customization. Made the corresponding change in Section 6.7.2 so
Objectfactory method creates an instance of generated class.
* Chapter 8 and appendix B:
@XmlJavaTypeAdapter on class, interface or enum type is mutually
exclusive with any other annotation.
* Chapter 8: added @XmlElement.required() for
schema generation
* Section 8.7.1.2: clarifications for no-arg
static factory method in @XmlType annotation.
* Section 8.9.13.2: Disallow use of @XmlList
on single valued property.
* Section 8.9.8.2, Table 8-30 :
@XmlAnyAttribute maps to anyAttribute with a namespace constraint with
##other.
* Section 8.9.1.2: If @XmlElement.namespace()
is different from that of the target namespace of the enclosing class,
require a global element to be generated in the namespace specified in
@XmlElement.namespace() to make the generated schema complete.
* Section 8.9.15: Allow @XmlMimeType on a
parameter.
* Section 8.9.16: Allow @XmlAttachmentRef on
a parameter.
* Chapter 8: removed constraint check that
namespace() annotation element must be a valid namespace URI from
different annotations.
* Chapter 8: Java Persistence and JAXB 2.0
alignment related changes. +
constructor requirement: public or protected no-arg constructor +
@AccessType renamed to @XmlAccessType. +
@AccessorOrder renamed to @XmlAccessOrder. +
@XmlTransient is mutually exclusive with other annotations. +
@A property or field that is transient or marked with @XmlTransient and
specified in @XmlType.propOrder is an error.
* Chapter 8: Clarifications for generics -
type variables with type bound, bounded wildcards and java.util.Map.
* Section 8.9: reworked constraints on the
properties to handle different use cases permitted by JavaBean design
pattern.
* Section 8: Take elementFormDefault into
account when determining the namespace for @XmlElement and
@XmlElementWrapper annotations.
* Section 8: Added missing mapping
constraints for @XmlElementWrapper. Also disallow use of @XmlIDREF with
@XmlElementWrapper.
* Chapter 9, “Compatibility”: clarified
schema generator and schema compiler requirements.
* Section B.2.5: Added marshalling of null
value as xsi:nil or empty element based upon @XmlElement.required and
@XmlElement.nillable annotation elements.
* Section B.5: Added new section and moved
runtime requirements on getters/setters to here.

=== Changes since Public Review

* Update <<Compatibility>> for JAXB 2.0 technology. Additional requirements added
for Java Types to XML binding and the running of JAXB 1.0 application in
a JAXB 2.0 environment.
* Added external event callback mechanism,
_Unmarshaller.Listener_ and _Marshaller.Listener_ .
* Added new unmarshal method overloading,
unmarshal by declaredType, to _Unmarshaller_ and _Binder_ . Enables
unmarshalling a root element that corresponds with a local element
declaration in schema.
* Added <<modifying-schema-derived-code>> describing use of annotation
_@javax.annotation.Generated_ to distinguish between generated and
user-modified code in schema-derived class.
* Element declaration with anonymous complex
type definition binds to _@XmlRootElement_ annotated class except for
cases in Section 6.7.3.1.
* Removed <jaxb:globalBindings
nullsInCollection>. The customization <jaxb:property
generateElementProperty=”true”> can achieve same desired result.
* Added clarification that mapping two or
more target namespaces to same java package can result in naming
collision that should be detected as an error by schema compiler.
* Added <jaxb:factoryMethod> customization to
enable the resolution of name collisions between factory methods.
* First parameter to any of the overloaded
Marshaller.marshal() methods must be a JAXB element; otherwise, method
must throw MarshalException. See updated Marshaller javadoc and
<<Marshalling>> for details.
* Prepend “_”, not “Original”, to a Java
class name representing an XML Schema type definition that has been
redefined in <<Redefine>>.
* Format for class name in _jaxb.index_ file
clarified in JAXBConext.newInstance(String) method javadoc.
* Clarifications on @dom customization in
Section 7.12..
* Chapter 8: Added support for
@XmlJavaTypeAdapter at the package level.
* Chapter 8: Added new annotation
@XmlJavaTypeAdapters as a container for defining multiple
@XmlJavaTypeAdapters at the package level.
* Chapter 8: Added support for @XmlSchemaType
at the package level.
* Chapter 8: Added @XmlSchemaTypes as a
container annotation for defining multiple @XmlSchemaType annotations at
the package level.
* Chapter 8: added lists of annotations
allowed with each annotation.
* Chapter 8: Bug fixes and clarifications
related to mapping and mapping constraints.
* Chapter 8: Expanded collection types mapped
to java.util.Map and java.util.Collection.
* Appendix B. Incorporate event call backs
into unmarshalling process.
* Appendix B: Incorporate into unmarshalling
process additional unmarshal methods: Binder.unmarshal(..), unmarshal
methods that take a declaredType as a parameter - Binder.unmarshal(...,
declaredType) and Unmarshaller.unmarshal(...,declaredType).

=== Changes since Early Draft 2

* Simple type substitution support added in
Section 6.7.4.2.
* Updates to enum type binding. (Section
7.5.1, 7.5.5, 7.10, Appendix D.3)
* Optimized binary data.(Appendix H) and
schema customizations. (Section 7.13 and 7.10.5)
* Clarification for _<jaxb:globalBindings
underscoreHandling=”asCharInWord”>_ (Appendix D.2)
* Added Unmarshal and Marshal Callback Events
(Section 4.4.1,4.5.1)
* Clarification: xs:ID and xs:IDREF can not
bind to an enum type. (Section 6.2.3,7.10.5)
* Added schema customization: +
<jaxb:globalBinding localScoping=”nested”|”toplevel”> (Section 7.5.1) +
<jaxb:inlineBinaryData> (Section 7.13) +
<jaxb:property @attachmentRef/> (Section 7.8.1)
* Updated Section 6 and 7 with mapping
annotations that are generated on schema-derived JAXB
classes/properties/fields.
* Added jakarta.xml.bind.Binder class to
Section 4.8.2.
* Runtime generation of schema from JAXB
mapping annotations: JAXBContext.generateSchema().
* Chapter 8: added @XmlList: bind
property/field to simple list type
* Chapter 8: added @XmlAnyElement: bind
property/field to xs:any
* Chapter 8: added @XmlAnyAttribute - bind
property/field to xs:anyAttribute
* Chapter 8. added @XmlMixed - for mixed
content
* Chapter 8, added annotations for
attachment/MTOM support: @XmlMimeType, @XmlAttachmentRef
* Chapter 8: added @XmlAccessorOrder - to
specify default ordering.
* Chapter 8: added @XmlSchemaType mainly for
use in mapping XMLGregorianCalendar.
* Chapter 8: map java.lang.Object to
xs:anyType
* Chapter 8: added mapping of
XMLGregorianCalendar
* Chapter 8: added mapping of generics - type
variables, wildcardType
* Chapter 8: added mapping of binary data
types.
* Chapter 8: default mappings changed for
class, enum type.
* Chapter 8: default mapping of propOrder
specified.
* Chapter 8: mapping of classes - zero arg
constructor, factory method.
* Chapter 8: added Runtime schema generation
requirement.
* Chapter 8: Clarified mapping constraints
and other bug fixes.
* Added Appendix B new: Added Runtime
Processing Model to specify the marshalling/unmarshalling for dealing
with invalid XML content and schema evolution.
* Updated Appendix C to JAXB 2.0 binding
schema.

=== Changes since Early Draft

* Updated goals in Introduction.
* Update to Section 3 “Architecture”
introducing Java to Schema binding.
*  section on portable annotation-driven
architecture.
* section on handling of invalid XML content
* Binding Framework
* Replaced _IXmlElement<T>_ interface with
_JAXBElement<T>_ class. (JAXBElement is used for schema to java binding)
*  _JAXBIntrospector_ introduced _._
* Add flexible (by-name) unmarshal and
describe JAXB 1.0 structural unmarshalling.
* Moved deprecated on-demand validation,
accessible via jakarta.xml.bind.Validator, to Appendix H.
* XSD to Java Binding
* Bind complex type definition to value class
by default.
* Schema-derived code is annotated with JAXB
java annotations.
* Bind XSD simpleType with enum facet to J2SE
5.0 enum type. Change default for jaxb:globalBinding @typeEnumBase from
xs:NCName to xs:string.
*  _ObjectFactory_ factory methods no longer
throws _JAXBException_ .
* Added customizations +
[jaxb:globalBindings] @generateValueClass, @generateElementClass,
@serializable, @optionalProperty, @nullInCollection +
[jaxb:property] @generateElementProperty
* Add binding support for redefine
* Simplified following bindings: +
- union by binding to String rather than Object. +
- Attribute Wildcard binds to portable abstraction of a
java.util.Map<QName, String>, not jakarta.xml.bind.AttributeMap. +
- bind xsd:anyType to java.lang.Object in JAXB property method
signatures and element factory method(support element/type substitution)
* Changes required for default and customized
binding in order to support flexible unmarshalling described in Section
4.4.3.
* Java to XSD Binding
* Added @XmlAccessorType for controlling
whether fields or properties are mapped by default.
* Added @XmlEnum and @XmlEnumValue for
mapping of enum types.
* Collections has been redesigned to allow
them to be used in annotation of schema derived code:

 - removed @XmlCollectionItem and
@XmlCollection

- Added annotations parameters to @XmlElement

- added @XmlElementRef

- added @XmlElements and @XmlElementRefs as
containers for collections of @XmlElements or @XmlElementRefs.

- added @XmlElementWrapper for wrapping of
collections.

* Added mapping of anonymous types.
* Added mapping of nested classes to schema
* Added @XmlRootElement for annotating
classes. @XmlElement can now only be used to annotate properties/fields.
* Added @XmlElementRef for supporting schema
derived code as well as mapping of existing object model to XML
representation. javadoc for @XmlElementRef contains an example
* Added @XmlElementDecl on object factory
methods for supporting mapping of substitution groups for schema -> java
binding.
* Redesigned Adapter support for mapping of
non Java Beans.

 - new package
jakarta.xml.bind.annotation.adapters for adapters.

- Added XmlAdapter base abstract class for
all adapters.

- redesigned and moved XmlJavaTypeAdapter to
the package.

* Moved default mapping from each section to
“Default Mapping” section.
* Consistent treatment of defaults
“##default”
* Removed JAX-RPC 1.1 Alignment. JAX-WS 2.0
is deferring its databinding to JAXB 2.0.

=== Changes for 2.0 +
Early Draft v0.4

* Updated <<Introduction>>.
* Added <<Requirements>>
* Added <<Java Types To XML>> for Java Source to XML Schema mapping.
* XML Schema to schema-derived Java Binding
changes
* Element handling changes to support element
and type substitution in <<Java Element Representation Summary>>,
<<Element Declaration>> and <<Element Property>>.
* Added <<Attribute Wildcard>> binding
* Support binding all wildcard content in
<<Bind wildcard schema component>>.
* Addition/changes in
<<Java Mapping for XML Schema Built-in Types>>.
* XML Schema to Java Customization
* Added ability to doable databinding for an
XML Schema fragment in <<dom-declaration>>.

=== Changes for 1.0 Final

* Added method
_jakarta.xml.bind.Marshaller.getNode(Object)_ which returns a DOM view of
the Java content tree. See method's javadoc for details.

=== Changes for Proposed Final

* Added <<Compatibility>>.
* Section 5.9.2, “General Content Property,”
removed value content list since it would not be tractable to support
when type and group substitution are supported by JAXB technology.
* Added the ability to associate
implementation specific property/value pairs to the unmarshal,
validation and JAXB instance creation. Changes impact Section 3.4
“Unmarshalling,” Section 3.5 “Validator” and the ObjectFactory
description in Section 4.2 “Java Package.”
* Section 6.12.10.1, “Bind a Top Level Choice
Model Group” was updated to handle Collection properties occurring
within a Choice value class.
* Section 6.12.11, “Model Group binding
algorithm” changed step 4(a) to bind to choice value class rather than
choice content property.
* <<List Property>> and <<isset-property-modifier>>
updated so one can discard set value for a List property via calling
unset method.
* At end of Section 4, added an UML diagram
of the JAXB Java representation of XML content.
* Updated default binding handling in
<<Model Group Definition>>. Specifically,
value class, element classes and enum types are derived from the content
model of a model group definition are only bound once, not once per time
the group is referenced.
* Change <<Bind wildcard schema component>>, to bind to a JAXB property with a
basetype of _java.lang.Object,_ not _jakarta.xml.bind.Element._ Strict and
lax wildcard validation processing allows for contents constrained only
by _xsi:type_ attribute. Current APIs should allow for future support of
_xsi:type_ .
* Simplify anonymous simple type definition
binding to typesafe enum class. Replace incomplete approach to derive a
name with the requirement that the @name attribute for element
typesafeEnumClass is mandatory when associated with an anonymous simple
type definition.
* Changed <<Deriving Class Names for Named Model Group Descendants>>
to state that all classes and interfaces generated for XML Schema component that
directly compose the content model for a model group, that these
classes/interfaces should be generated once as top-level interface/class
in a package, not in every content model that references the model
group.
* Current <<globalbindings-declaration>>:
* Replaced _modelGroupAsClass_ with
_bindingStyle_ .
* Specified schema types that cannot be
listed in _typesafeEnumBase_ .
* <<property-declaration>>:
* Clarified the customization of model groups
with respect to _choiceContentProperty, elementBinding and
modelGroupBinding._ Dropped _choiceContentProperty_ from the
_<property>_ declaration.
* Added _<baseType>_ element and clarified
semantics.
* Added support for customization of simple
content.
* Added customization of simple types at
point of reference.
* Clarified restrictions and relationships
between different customizations.
* <<javatype-declaration>>:
* Added
_jakarta.xml.bind.DatatypeConverterInterface_ interface.
* Added _jakarta.xml.bind.DatatypeConverter_
class for use by user specified parse and print methods.
* Added
_javax.xml.namespace.NamespaceContext_ class for processing of QNames.
* Clarified print and parse method
requirements.
* Added narrowing and widening conversion
requirements.
* Throughout <<Customizing XML Schema to Java Representation Binding>>,
clarified the handling of invalid customizations.

=== Changes for Public Draft 2

Many changes were prompted by inconsistencies
detected within the specification by the reference implementation
effort. Change bars indicate what has changed since Public Draft.

* Section 4.5.4, “isSetProperty Modifier,”
describes the customization required to enable its methods to he
generated.
* Section 5.7.2, “Binding of an anonymous
type definition,” clarifies the generation of value class and typesafe
enum classes from an anonymous type definition.
* Section 5.2.4, “List” Simple Type
Definition and the handling of list members within a union were added
since public draft.
* Clarification on typesafe enum global
customization “generateName” in Section 5.2.3.4, “XML Enumvalue
To Java Identifier Mapping.”
* Clarification of handling binding of
wildcard content in Section 5.9.4.
* Chapter6, “Customization,” resolved binding
declaration naming inconsistencies between specification and normative
binding schema.
* removed _enableValidation_ attribute (a
duplicate of _enableFailFastCheck)_ from < _globalBindings>_
declaration.
* Added default values for <
_globalBindings>_ declaration attributes.
* Changed _typesafeEnumBase_ to a list of
QNames. Clarified the binding to typesafe enum class.
* Clarified the usage and support for
_implClass_ attribute in _<class>_ declaration.
* Clarified the usage and support for
_enableFailFastCheck_ in the _<property>_ declaration.
* Added _<javadoc>_ to typesafe enum class,
member and property declarations.
* Mention that embedded HTML tags in
_<javadoc>_ declaration must be escaped.
* Fixed mistakes in derived Java code
throughout document.
* Added Section 7. Compatibility and updated
Appendix E.2 “Non required XML Schema Concepts” accordingly.

=== Changes for Public Draft

* <<Bind single occurrence choice group to a choice content property>>,
replaced overloading of choice content property setter method with a single
setter method with a value parameter with the common type of all members
of the choice. Since the resolution of overloaded method invocation is
performed using compile-time typing, not runtime typing, this
overloading was problematic. Same change was made to binding of union
types.
* Added details on how to construct factory
method signature for nested content and element classes.
* Section 3.3, default validation handler
does not fail on first warning, only on first error or fatal error.
* Add ID/IDREF handling in section 5.
* Updated name mapping in appendix C.
* <<Indexed Property>>, added getIDLenth() to indexed property.
* Removed ObjectFactory.setImplementation
method from <<Java Package>>. The negative
impact on implementation provided to be greater than the benefit it
provided the user.
* Introduced external binding declaration
format.
* Introduced a method to introduce extension
binding declarations.
* Added an appendix section describing JAXB
custom bindings that align JAXB binding with JAX-RPC binding from XML to
Java representation.
* Generate isID() accessor for boolean
property.
* Section 6, Customization has been
substantially rewritten.<|MERGE_RESOLUTION|>--- conflicted
+++ resolved
@@ -8,11 +8,8 @@
 === Changes in Version 4
 
 * fixed cross-references in the specification document
-<<<<<<< HEAD
+* removed deprecated jakarta.xml.bind.Validator
 * removed constraints on using `java.beans.Introspector`
-=======
-* removed deprecated jakarta.xml.bind.Validator
->>>>>>> 43d1d2d4
 
 === Changes in Version 3
 
