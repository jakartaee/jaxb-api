--- conflicted
+++ resolved
@@ -1,9 +1,5 @@
 /*
-<<<<<<< HEAD
- * Copyright (c) 2003, 2024 Oracle and/or its affiliates. All rights reserved.
-=======
  * Copyright (c) 2003, 2025 Oracle and/or its affiliates. All rights reserved.
->>>>>>> 57884ff9
  *
  * This program and the accompanying materials are made available under the
  * terms of the Eclipse Distribution License v. 1.0, which is available at
@@ -56,7 +52,8 @@
     // test configuration ------------------------------------------
 
     // test-classes directory (required for setup and for security settings)
-    static final String classesDir = JAXBContextTest.class.getProtectionDomain().getCodeSource().getLocation().getFile();
+    static final String classesDir = JAXBContextTest.class.getProtectionDomain().getCodeSource().getLocation()
+            .getFile();
 
     static {
         System.setProperty("classesDir", classesDir);
@@ -83,91 +80,14 @@
     private String expectedFactory;
     private Class<?> expectedException;
 
-<<<<<<< HEAD
     void setup(String scenario,
-        String jaxbPropertiesClass,
-        String spiClass,
-        String expectedFactory,
-        Class<?> expectedException,
-        String systemProperty) {
-=======
-    // Broken configurations were commented out.
-    @Parameterized.Parameters
-    public static Collection configurations() {
-        return Arrays.asList(new Object[][]{
-                // scenario-name, jaxb.properties, svc, arg1, arg2, system-props
-//                {"scenario-1", FACTORY_ID_LEGACY + "="+PACKAGE_LEGACY+"Valid", null, PACKAGE_LEGACY+"Valid$JAXBContext1", null, null},
-                {"scenario-3", FACTORY_ID_LEGACY + "=non.existing.FactoryClass", null, null, jakarta.xml.bind.JAXBException.class, null, null},
-                {"scenario-4", FACTORY_ID_LEGACY + "="+PACKAGE_LEGACY+"Invalid", null, null, jakarta.xml.bind.JAXBException.class, null, null},
-//                {"scenario-13", FACTORY_ID_LEGACY + "="+PACKAGE_LEGACY+"Valid", PACKAGE_LEGACY+"Valid2", PACKAGE_LEGACY+"Valid$JAXBContext1", null, PACKAGE_LEGACY+"Valid3"},
-
-//                {"scenario-1", FACTORY_ID_LEGACY + "="+PACKAGE_SPI+"Valid", null, PACKAGE_SPI+"Valid$JAXBContext1", null, null},
-                {"scenario-3", FACTORY_ID_LEGACY + "=non.existing.FactoryClass", null, null, jakarta.xml.bind.JAXBException.class, null, null},
-                {"scenario-4", FACTORY_ID_LEGACY + "="+PACKAGE_SPI+"Invalid", null, null, jakarta.xml.bind.JAXBException.class, null, null},
-//                {"scenario-13", FACTORY_ID_LEGACY + "="+PACKAGE_SPI+"Valid", PACKAGE_SPI+"Valid2", PACKAGE_SPI+"Valid$JAXBContext1", null, PACKAGE_SPI+"Valid3"},
-
-//                {"scenario-1", FACTORY_ID + "="+PACKAGE_SPI+"Valid", null, PACKAGE_SPI+"Valid$JAXBContext1", null, null},
-                {"scenario-3", FACTORY_ID + "=non.existing.FactoryClass", null, null, jakarta.xml.bind.JAXBException.class, null, null},
-                {"scenario-4", FACTORY_ID + "="+PACKAGE_SPI+"Invalid", null, null, jakarta.xml.bind.JAXBException.class, null, null},
-//                {"scenario-13", FACTORY_ID + "="+PACKAGE_SPI+"Valid", PACKAGE_SPI+"Valid2", PACKAGE_SPI+"Valid$JAXBContext1", null, PACKAGE_SPI+"Valid3"},
-
-//                {"scenario-1", FACTORY_ID + "="+PACKAGE_LEGACY+"Valid", null, PACKAGE_LEGACY+"Valid$JAXBContext1", null, null},
-                {"scenario-3", FACTORY_ID + "=non.existing.FactoryClass", null, null, jakarta.xml.bind.JAXBException.class, null, null},
-                {"scenario-4", FACTORY_ID + "="+PACKAGE_LEGACY+"Invalid", null, null, jakarta.xml.bind.JAXBException.class, null, null},
-//                {"scenario-13", FACTORY_ID + "="+PACKAGE_LEGACY+"Valid", PACKAGE_LEGACY+"Valid2", PACKAGE_LEGACY+"Valid$JAXBContext1", null, PACKAGE_LEGACY+"Valid3"},
-
-
-                {"scenario-2", "something=AnotherThing", null, null, jakarta.xml.bind.JAXBException.class, null, null},
-
-                // service loader
-                {"scenario-8", null, PACKAGE_SPI+"Valid\n", PACKAGE_SPI+"Valid$JAXBContext1", null, null, null},
-                {"scenario-9", null, PACKAGE_SPI+"Valid", PACKAGE_SPI+"Valid$JAXBContext1", null, null, null},
-                {"scenario-11", null, PACKAGE_SPI+"Invalid", null, jakarta.xml.bind.JAXBException.class, null, null},
-                {"scenario-15", null, PACKAGE_SPI+"Valid", PACKAGE_SPI+"Valid$JAXBContext1", null, null, null},
-
-                // service loader - legacy
-//                {"scenario-8 legacy-svc", null, PACKAGE_SPI+"Valid\n", PACKAGE_SPI+"Valid$JAXBContext1", null, null},
-//                {"scenario-9 legacy-svc", null, PACKAGE_SPI+"Valid", PACKAGE_SPI+"Valid$JAXBContext1", null, null},
-                {"scenario-11 legacy-svc", null, PACKAGE_SPI+"Invalid", null, jakarta.xml.bind.JAXBException.class, null, null},
-//                {"scenario-15 legacy-svc", null, PACKAGE_SPI+"Valid", PACKAGE_SPI+"Valid$JAXBContext1", null, null},
-
-                // service loader - legacy
-//                {"scenario-8 legacy-svc", null, PACKAGE_LEGACY+"Valid\n", PACKAGE_LEGACY+"Valid$JAXBContext1", null, null},
-//                {"scenario-9 legacy-svc", null, PACKAGE_LEGACY+"Valid", PACKAGE_LEGACY+"Valid$JAXBContext1", null, null},
-                {"scenario-11 legacy-svc", null, PACKAGE_LEGACY+"Invalid", null, jakarta.xml.bind.JAXBException.class, null, null},
-//                {"scenario-15 legacy-svc", null, PACKAGE_LEGACY+"Valid", PACKAGE_LEGACY+"Valid$JAXBContext1", null, null},
-
-                // system property
-                {"scenario-5", null, null, PACKAGE_SPI+"Valid$JAXBContext1", null, PACKAGE_SPI+"Valid", null},
-                {"scenario-7", null, null, null, jakarta.xml.bind.JAXBException.class, PACKAGE_SPI+"Invalid", null},
-                {"scenario-14", null, PACKAGE_SPI+"Valid2", PACKAGE_SPI+"Valid$JAXBContext1", null, PACKAGE_SPI+"Valid", null},
-
-                {"scenario-5", null, null, PACKAGE_LEGACY+"Valid$JAXBContext1", null, PACKAGE_LEGACY+"Valid", null},
-                {"scenario-7", null, null, null, jakarta.xml.bind.JAXBException.class, PACKAGE_LEGACY+"Invalid", null},
-                {"scenario-14", null, PACKAGE_LEGACY+"Valid2", PACKAGE_LEGACY+"Valid$JAXBContext1", null, PACKAGE_LEGACY+"Valid", null},
-                {"scenario-6", null, null, null, jakarta.xml.bind.JAXBException.class, "jaxb.factory.NonExisting", null},
-
-                {"scenario-10", null, "jaxb.factory.NonExisting", null, jakarta.xml.bind.JAXBException.class, null, null},
-
-                {"scenario-12", null, null, DEFAULT, jakarta.xml.bind.JAXBException.class, null, null},
-
-                // properties
-                {"scenario-17", null, PACKAGE_SPI+"Valid", PACKAGE_SPI+"Valid$JAXBContext1", null, null, Map.of("jakarta.xml.bind.JAXBContextFactory", PACKAGE_SPI+"Valid")},
-        });
-    }
-
-    // scenario-name, jaxb.properties, svc, arg1, arg2, system-props, properties
-    public JAXBContextTest(
-            String scenario,
-            String jaxbPropertiesClass,
-            String spiClass,
-            String expectedFactory,
-            Class<?> expectedException,
-            String systemProperty,
-            Map<String, ?> properties
-    ) {
-
->>>>>>> 57884ff9
+            String jaxbPropertiesClass,
+            String spiClass,
+            String expectedFactory,
+            Class<?> expectedException,
+            String systemProperty,
+            String mapEntryKey,
+            String mapEntryValue) throws IOException {
         // ensure setup may be done ...
         System.setSecurityManager(null);
 
@@ -177,10 +97,15 @@
             System.clearProperty("jakarta.xml.bind.JAXBContextFactory");
         }
 
+        if (mapEntryKey != null && mapEntryValue != null) {
+            properties = Map.of(mapEntryKey, mapEntryValue);
+        } else {
+            properties = Map.of();
+        }
+
         this.scenario = scenario;
         this.expectedFactory = expectedFactory;
         this.expectedException = expectedException;
-        this.properties = properties;
 
         if (skipUnsafe && scenario.startsWith("unsafe")) {
             log("Skipping unsafe scenario:" + scenario);
@@ -196,13 +121,17 @@
             String spiClass,
             String expectedFactory,
             Class<?> expectedException,
-            String systemProperty) throws IOException {
+            String systemProperty,
+            String mapEntryKey,
+            String mapEntryValue) throws IOException {
         setup(scenario,
-            jaxbPropertiesClass,
-            spiClass,
-            expectedFactory,
-            expectedException,
-            systemProperty);
+                jaxbPropertiesClass,
+                spiClass,
+                expectedFactory,
+                expectedException,
+                systemProperty,
+                mapEntryKey,
+                mapEntryValue);
         logConfigurations();
         try {
             JAXBContext ctx = JAXBContext.newInstance("jaxb.test.usr");
@@ -220,16 +149,20 @@
             String spiClass,
             String expectedFactory,
             Class<?> expectedException,
-            String systemProperty) throws IOException {
+            String systemProperty,
+            String mapEntryKey,
+            String mapEntryValue) throws IOException {
         setup(scenario,
-            jaxbPropertiesClass,
-            spiClass,
-            expectedFactory,
-            expectedException,
-            systemProperty);
+                jaxbPropertiesClass,
+                spiClass,
+                expectedFactory,
+                expectedException,
+                systemProperty,
+                mapEntryKey,
+                mapEntryValue);
         logConfigurations();
         try {
-            JAXBContext ctx = JAXBContext.newInstance(new Class<?>[] {A.class}, properties);
+            JAXBContext ctx = JAXBContext.newInstance(new Class<?>[] { A.class }, properties);
             handleResult(ctx);
         } catch (Throwable throwable) {
             handleThrowable(throwable);
@@ -238,32 +171,23 @@
         }
     }
 
-    @Test
-    public void testClassLoader() throws IOException {
-        logConfigurations();
-        try {
-            JAXBContext ctx = JAXBContext.newInstance(A.class.getName(), JAXBContextTest.class.getClassLoader(), properties);
-            handleResult(ctx);
-        } catch (Throwable throwable) {
-            handleThrowable(throwable);
-        } finally {
-            doFinally();
-        }
-    }
-
     @JAXBContextOldParameterized
     public void testClass(String scenario,
             String jaxbPropertiesClass,
             String spiClass,
             String expectedFactory,
             Class<?> expectedException,
-            String systemProperty) throws IOException {
+            String systemProperty,
+            String mapEntryKey,
+            String mapEntryValue) throws IOException {
         setup(scenario,
-            jaxbPropertiesClass,
-            spiClass,
-            expectedFactory,
-            expectedException,
-            systemProperty);
+                jaxbPropertiesClass,
+                spiClass,
+                expectedFactory,
+                expectedException,
+                systemProperty,
+                mapEntryKey,
+                mapEntryValue);
         logConfigurations();
         try {
             JAXBContext ctx = JAXBContext.newInstance(A.class);
@@ -280,13 +204,14 @@
         log("     TEST: context class = [" + ctx.getClass().getName() + "]\n");
         String className = ctx.getClass().getName();
         Assertions.assertTrue(className.equals(expectedFactory),
-            "Incorrect ctx: [" + className + "], Expected: [" + expectedFactory + "]");
+                "Incorrect ctx: [" + className + "], Expected: [" + expectedFactory + "]");
 
         log(" TEST PASSED");
     }
 
     private void handleThrowable(Throwable throwable) {
-        if (throwable instanceof AssertionFailedError) throw ((AssertionFailedError)throwable);
+        if (throwable instanceof AssertionFailedError)
+            throw ((AssertionFailedError) throwable);
         Class<?> throwableClass = throwable.getClass();
         boolean correctException = throwableClass.equals(expectedException);
         if (!correctException) {
@@ -296,13 +221,13 @@
             throw new AssertionFailedError("Unexpected exception:" + throwableClass);
         }
         Assertions.assertTrue(correctException,
-            "Got unexpected exception: [" + throwableClass + "], expected: [" + expectedException + "]");
+                "Got unexpected exception: [" + throwableClass + "], expected: [" + expectedException + "]");
         log(" TEST PASSED");
     }
 
     private void doFinally() {
         cleanResource(providersFile);
-        //cleanResource(providersDir);
+        // cleanResource(providersDir);
 
         // unsafe; not running:
         cleanResource(jaxbPropsFile);
@@ -311,18 +236,22 @@
 
     @JAXBContextOldParameterized
     public void testPathSM(String scenario,
-        String jaxbPropertiesClass,
-        String spiClass,
-        String expectedFactory,
-        Class<?> expectedException,
-        String systemProperty) throws IOException {
+            String jaxbPropertiesClass,
+            String spiClass,
+            String expectedFactory,
+            Class<?> expectedException,
+            String systemProperty,
+            String mapEntryKey,
+            String mapEntryValue) throws IOException {
         enableSM();
         testPath(scenario,
-        jaxbPropertiesClass,
-        spiClass,
-        expectedFactory,
-        expectedException,
-        systemProperty);
+                jaxbPropertiesClass,
+                spiClass,
+                expectedFactory,
+                expectedException,
+                systemProperty,
+                mapEntryKey,
+                mapEntryValue);
     }
 
     @JAXBContextOldParameterized
@@ -331,14 +260,18 @@
             String spiClass,
             String expectedFactory,
             Class<?> expectedException,
-            String systemProperty) throws IOException {
+            String systemProperty,
+            String mapEntryKey,
+            String mapEntryValue) throws IOException {
         enableSM();
         testClass(scenario,
-        jaxbPropertiesClass,
-        spiClass,
-        expectedFactory,
-        expectedException,
-        systemProperty);
+                jaxbPropertiesClass,
+                spiClass,
+                expectedFactory,
+                expectedException,
+                systemProperty,
+                mapEntryKey,
+                mapEntryValue);
     }
 
     @JAXBContextOldParameterized
@@ -347,20 +280,24 @@
             String spiClass,
             String expectedFactory,
             Class<?> expectedException,
-            String systemProperty) throws IOException {
+            String systemProperty,
+            String mapEntryKey,
+            String mapEntryValue) throws IOException {
         enableSM();
         testClasses(scenario,
-        jaxbPropertiesClass,
-        spiClass,
-        expectedFactory,
-        expectedException,
-        systemProperty);
+                jaxbPropertiesClass,
+                spiClass,
+                expectedFactory,
+                expectedException,
+                systemProperty,
+                mapEntryKey,
+                mapEntryValue);
     }
 
     private void enableSM() {
         System.setSecurityManager(null);
         System.setProperty("java.security.policy", classesDir + "jakarta/xml/bind/test.policy");
-        System.setSecurityManager(new SecurityManager());
+        // System.setSecurityManager(new SecurityManager());
     }
 
     private void cleanResource(Path resource) {
@@ -386,7 +323,6 @@
             } else {
                 setupFile(providersFile, providersDir, providerClassName);
             }
-
 
             // unsafe; not running:
             if (propertiesClassName != null) {
@@ -431,8 +367,7 @@
 
     private void log(String msg) {
         logger.info("[" + scenario + "] " + msg);
-//        System.out.println("[" + scenario + "] " + msg);
-    }
-
-}
-
+        // System.out.println("[" + scenario + "] " + msg);
+    }
+
+}