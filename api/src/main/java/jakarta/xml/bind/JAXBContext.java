/*
 * Copyright (c) 2003, 2024 Oracle and/or its affiliates. All rights reserved.
 *
 * This program and the accompanying materials are made available under the
 * terms of the Eclipse Distribution License v. 1.0, which is available at
 * http://www.eclipse.org/org/documents/edl-v10.php.
 *
 * SPDX-License-Identifier: BSD-3-Clause
 */

package jakarta.xml.bind;

import org.w3c.dom.Node;

import java.io.IOException;
import java.util.Collections;
import java.util.Map;

/**
 * The {@code JAXBContext} class provides the client's entry point to the
 * Jakarta XML Binding API. It provides an abstraction for managing the XML/Java binding
 * information necessary to implement the Jakarta XML Binding binding framework operations:
 * unmarshal, marshal and validate.
 *
 * <p>A client application normally obtains new instances of this class using
 * one of these two styles for newInstance methods, although there are other
 * specialized forms of the method available:
 *
 * <ul>
 * <li>{@link #newInstance(String, ClassLoader) JAXBContext.newInstance( "com.acme.foo:com.acme.bar" )} <br>
 * The JAXBContext instance is initialized from a list of colon
 * separated Java package names. Each java package contains
 * Jakarta XML Binding mapped classes, schema-derived classes and/or user annotated
 * classes. Additionally, the java package may contain Jakarta XML Binding package annotations
 * that must be processed. (see JLS, Section 7.4.1 "Named Packages").
 * </li>
 * <li>{@link #newInstance(Class...) JAXBContext.newInstance( com.acme.foo.Foo.class )} <br>
 * The JAXBContext instance is initialized with class(es)
 * passed as parameter(s) and classes that are statically reachable from
 * these class(es). See {@link #newInstance(Class...)} for details.
 * </li>
 * </ul>
 *
 * <p><i>
 * The provider must call the
 * {@link DatatypeConverter#setDatatypeConverter(DatatypeConverterInterface)
 * DatatypeConverter.setDatatypeConverter} api prior to any client
 * invocations of the marshal and unmarshal methods.  This is necessary to
 * configure the datatype converter that will be used during these operations.</i>
 *
 * <a id="Unmarshalling"></a>
 * <h2>Unmarshalling</h2>
 * <p>
 * The {@link Unmarshaller} class provides the client application the ability
 * to convert XML data into a tree of Java content objects.
 * The unmarshal method allows for
 * any global XML element declared in the schema to be unmarshalled as
 * the root of an instance document.
 * Additionally, the unmarshal method allows for an unrecognized root element that
 * has an xsi:type attribute's value that references a type definition declared in
 * the schema  to be unmarshalled as the root of an instance document.
 * The {@code JAXBContext} object
 * allows the merging of global elements and type definitions across a set of schemas (listed
 * in the {@code contextPath}). Since each schema in the schema set can belong
 * to distinct namespaces, the unification of schemas to an unmarshalling
 * context must be namespace independent.  This means that a client
 * application is able to unmarshal XML documents that are instances of
 * any of the schemas listed in the {@code contextPath}.  For example:
 *
 * {@snippet :
 *  JAXBContext jc = JAXBContext.newInstance( "com.acme.foo:com.acme.bar" );
 *  Unmarshaller u = jc.createUnmarshaller();
 *  FooObject fooObj = (FooObject)u.unmarshal( new File( "foo.xml" ) ); // ok
 *  BarObject barObj = (BarObject)u.unmarshal( new File( "bar.xml" ) ); // ok
 *  BazObject bazObj = (BazObject)u.unmarshal( new File( "baz.xml" ) ); // error, "com.acme.baz" not in contextPath
 * }
 *
 * <p>
 * The client application may also generate Java content trees explicitly rather
 * than unmarshalling existing XML data.  For all Jakarta XML Binding-annotated value classes,
 * an application can create content using constructors.
 * For schema-derived interface/implementation classes and for the
 * creation of elements that are not bound to a Jakarta XML Binding-annotated
 * class, an application needs to have access and knowledge about each of
 * the schema derived {@code ObjectFactory} classes that exist in each of
 * java packages contained in the {@code contextPath}.  For each schema
 * derived java class, there is a static factory method that produces objects
 * of that type.  For example,
 * assume that after compiling a schema, you have a package {@code com.acme.foo}
 * that contains a schema derived interface named {@code PurchaseOrder}.  In
 * order to create objects of that type, the client application would use the
 * factory method like this:
 *
 * {@snippet :
 *  com.acme.foo.PurchaseOrder po =
 *      com.acme.foo.ObjectFactory.createPurchaseOrder();
 * }
 *
 * <p>
 * Once the client application has an instance of the schema derived object,
 * it can use the mutator methods to set content on it.
 *
 * <p>
 * For more information on the generated {@code ObjectFactory} classes, see
 * Section 4.2 <i>Java Package</i> of the specification.
 *
 * <p>
 * <i>The provider must generate a class in each
 * package that contains all of the necessary object factory methods for that
 * package named ObjectFactory as well as the static
 * {@code newInstance( javaContentInterface )} method</i>
 *
 * <h3>Marshalling</h3>
 * <p>
 * The {@link Marshaller} class provides the client application the ability
 * to convert a Java content tree back into XML data.  There is no difference
 * between marshalling a content tree that is created manually using the factory
 * methods and marshalling a content tree that is the result an {@code unmarshal}
 * operation.  Clients can marshal a java content tree back to XML data
 * to a {@code java.io.OutputStream} or a {@code java.io.Writer}.  The
 * marshalling process can alternatively produce SAX2 event streams to a
 * registered {@code ContentHandler} or produce a DOM Node object.
 * Client applications have control over the output encoding as well as
 * whether to marshal the XML data as a complete document or
 * as a fragment.
 *
 * <p>
 * Here is a simple example that unmarshalls an XML document and then marshals
 * it back out:
 *
 * {@snippet :
 *  JAXBContext jc = JAXBContext.newInstance( "com.acme.foo" );
 *
 *  // unmarshal from foo.xml
 *  Unmarshaller u = jc.createUnmarshaller();
 *  FooObject fooObj = (FooObject)u.unmarshal( new File( "foo.xml" ) );
 *
 *  // marshal to System.out
 *  Marshaller m = jc.createMarshaller();
 *  m.marshal( fooObj, System.out );
 * }
 *
 *
 * <h3>Validation</h3>
 * <p>
 * In Jakarta XML Binding, the {@link Unmarshaller} has included convenience methods that expose
 * the JAXP {@link javax.xml.validation} framework.  Please refer to the
 * {@link Unmarshaller#setSchema(javax.xml.validation.Schema)} API for more
 * information.
 *
 *
 * <h3>Jakarta XML Binding Runtime Framework Compatibility</h3>
 * <p>
 * The following JAXB 1.0 restriction only applies to binding schema to
 * interfaces/implementation classes.
 * Since this binding does not require a common runtime system, a Jakarta XML Binding
 * client application must not attempt to mix runtime objects ({@code JAXBContext,
 * Marshaller}, etc. ) from different providers.  This does not
 * mean that the client application isn't portable, it simply means that a
 * client has to use a runtime system provided by the same provider that was
 * used to compile the schema.
 *
 *
 * <h3>Discovery of Jakarta XML Binding implementation</h3>
 * <p>
 * To create an instance of {@link JAXBContext}, one of {@code JAXBContext.newInstance(...)} methods is invoked. After
 * JAX-B implementation is discovered, call is delegated to appropriate provider's method {@code createContext(...)}
 * passing parameters from the original call.
 * <p>
 * JAX-B implementation discovery happens each time {@code JAXBContext.newInstance} is invoked. If there is no user
 * specific configuration provided, default JAX-B provider must be returned.
 * <p>
 * Implementation discovery consists of following steps:
 *
 * <ol>
 *
 * <li>
 * If the system property {@link #JAXB_CONTEXT_FACTORY} exists, then its value is assumed to be the provider
 * factory class. This phase of the look up enables per-JVM override of the Jakarta XML Binding implementation.
 *
 * <li>
 * If the property {@link #JAXB_CONTEXT_FACTORY} exists in the {@code Map<String, ?>} passed to {@link #newInstance(Class[], ClassLoader, Map)}
 * or to {@link #newInstance(String, ClassLoader, Map)}, then its value is assumed to be the fully qualified provider factory class name.
 * This phase of the look up enables context sensitive selection of the Jakarta XML Binding implementation.
 *
 * <li>
 * Provider of {@link jakarta.xml.bind.JAXBContextFactory} is loaded using the service-provider loading
 * facilities, defined by the {@link java.util.ServiceLoader} class, to attempt
 * to locate and load an implementation of the service using the {@linkplain
 * java.util.ServiceLoader#load(java.lang.Class) default loading mechanism}: the service-provider loading facility
 * will use the {@linkplain java.lang.Thread#getContextClassLoader() current thread's context class loader}
 * to attempt to load the context factory. If the context class loader is null, the
 * {@linkplain ClassLoader#getSystemClassLoader() system class loader} will be used.
 * <br>
 * In case of {@link java.util.ServiceConfigurationError service
 * configuration error} a {@link jakarta.xml.bind.JAXBException} will be thrown.
 *
 * <li>
 * Finally, if all the steps above fail, then the rest of the look up is unspecified. That said,
 * the recommended behavior is to simply look for some hard-coded platform default Jakarta XML Binding implementation.
 * This phase of the look up is so that the environment can have its own Jakarta XML Binding implementation as the last resort.
 * </ol>
 *
 * <p>
 * Once the provider factory class is discovered, context creation is delegated to one of its
 * {@code createContext(...)} methods.
 *
 * @implNote
 * Within the last step, if Glassfish AS environment detected, its specific service loader is used to find factory class.
 *
 * @author <ul><li>Ryan Shoemaker, Sun Microsystems, Inc.</li>
 *             <li>Kohsuke Kawaguchi, Sun Microsystems, Inc.</li>
 *             <li>Joe Fialli, Sun Microsystems, Inc.</li></ul>
 *
 * @see Marshaller
 * @see Unmarshaller
 * @see <a href="http://docs.oracle.com/javase/specs/jls/se7/html/jls-7.html#jls-7.4.1">S 7.4.1 "Named Packages"
 *      in Java Language Specification</a>
 *
 * @since 1.6, JAXB 1.0
 */
public abstract class JAXBContext {

    /**
     * The name of the property that contains the name of the class capable
     * of creating new {@code JAXBContext} objects.
     */
    public static final String JAXB_CONTEXT_FACTORY = "jakarta.xml.bind.JAXBContextFactory";

    protected JAXBContext() {
    }


    /**
     * Create a new instance of a {@code JAXBContext} class.
     *
     * <p>
     * This is a convenience method to invoke the
     * {@link #newInstance(String,ClassLoader)} method with
     * the context class loader of the current thread.
     *
     * @param contextPath the context path
     *
     * @return the new instance of a {@code JAXBContext} class
     *
     * @throws JAXBException if an error was encountered while creating the
     *                       {@code JAXBContext} such as
     * <ol>
     *   <li>failure to locate either ObjectFactory.class or jaxb.index in the packages</li>
     *   <li>an ambiguity among global elements contained in the contextPath</li>
     *   <li>failure to locate a value for the context factory provider property</li>
     *   <li>mixing schema derived packages from different providers on the same contextPath</li>
     *   <li>packages are not open to {@code jakarta.xml.bind} module</li>
     * </ol>
     */
    public static JAXBContext newInstance( String contextPath )
            throws JAXBException {

        //return newInstance( contextPath, JAXBContext.class.getClassLoader() );
        return newInstance( contextPath, getContextClassLoader());
    }

    /**
     * Create a new instance of a {@code JAXBContext} class.
     *
     * <p>
     * The client application must supply a context path which is a list of
     * colon (':', \u005Cu003A) separated java package names that contain
     * schema-derived classes and/or fully qualified Jakarta XML Binding-annotated classes.
     * Schema-derived
     * code is registered with the JAXBContext by the
     * ObjectFactory.class generated per package.
     * Alternatively than being listed in the context path, programmer
     * annotated Jakarta XML Binding mapped classes can be listed in a
     * {@code jaxb.index} resource file, format described below.
     * Note that a java package can contain both schema-derived classes and
     * user annotated Jakarta XML Binding classes. Additionally, the java package may
     * contain Jakarta XML Binding package annotations  that must be processed. (see JLS,
     * Section 7.4.1 "Named Packages").
     * </p>
     *
     * <p>
     * Every package listed on the contextPath must meet <b>one or both</b> of the
     * following conditions otherwise a {@code JAXBException} will be thrown:
     * </p>
     * <ol>
     *   <li>it must contain ObjectFactory.class</li>
     *   <li>it must contain jaxb.index</li>
     * </ol>
     *
     * <p>
     * <b>Format for jaxb.index</b>
     * <p>
     * The file contains a newline-separated list of class names.
     * Space and tab characters, as well as blank
     * lines, are ignored. The comment character
     * is '#' (0x23); on each line all characters following the first comment
     * character are ignored. The file must be encoded in UTF-8. Classes that
     * are reachable, as defined in {@link #newInstance(Class...)}, from the
     * listed classes are also registered with JAXBContext.
     * <p>
     * Constraints on class name occurring in a {@code jaxb.index} file are:
     * <ul>
     *   <li>Must not end with ".class".</li>
     *   <li>Class names are resolved relative to package containing
     *       {@code jaxb.index} file. Only classes occuring directly in package
     *       containing {@code jaxb.index} file are allowed.</li>
     *   <li>Fully qualified class names are not allowed.
     *       A qualified class name,relative to current package,
     *       is only allowed to specify a nested or inner class.</li>
     * </ul>
     *
     * <p>
     * If there are any global XML element name collisions across the various
     * packages listed on the {@code contextPath}, a {@code JAXBException}
     * will be thrown.
     *
     * <p>
     * Mixing generated interface/impl bindings from multiple Jakarta XML Binding Providers
     * in the same context path may result in a {@code JAXBException}
     * being thrown.
     *
     * <p>
     * The steps involved in discovering the Jakarta XML Binding implementation is discussed in the class javadoc.
     *
     * @param contextPath
     *      List of java package names that contain schema
     *      derived class and/or java to schema (Jakarta XML Binding-annotated)
     *      mapped classes.
     *      Packages in {@code contextPath} that are in named modules must be
     *      {@code open} to at least the {@code jakarta.xml.bind} module.
     * @param classLoader
     *      This class loader will be used to locate the implementation
     *      classes.
     *
     * @return a new instance of a {@code JAXBContext}
     * @throws JAXBException if an error was encountered while creating the
     *                       {@code JAXBContext} such as
     * <ol>
     *   <li>failure to locate either ObjectFactory.class or jaxb.index in the packages</li>
     *   <li>an ambiguity among global elements contained in the contextPath</li>
     *   <li>failure to locate a value for the context factory provider property</li>
     *   <li>mixing schema derived packages from different providers on the same contextPath</li>
     *   <li>packages are not open to {@code jakarta.xml.bind} module</li>
     * </ol>
     */
    public static JAXBContext newInstance( String contextPath, ClassLoader classLoader ) throws JAXBException {

        return newInstance(contextPath,classLoader,Collections.emptyMap());
    }

    /**
     * Create a new instance of a {@code JAXBContext} class.
     *
     * <p>
     * This is mostly the same as {@link JAXBContext#newInstance(String, ClassLoader)},
     * but this version allows you to pass in provider-specific properties to configure
     * the instantiation of {@link JAXBContext}.
     *
     * <p>
     * The interpretation of properties is up to implementations. Implementations must
     * throw {@code JAXBException} if it finds properties that it doesn't understand.
     *
     * @param contextPath
     *      List of java package names that contain schema
     *      derived class and/or java to schema (Jakarta XML Binding-annotated)
     *      mapped classes.
     *      Packages in {@code contextPath} that are in named modules must be
     *      {@code open} to at least the {@code jakarta.xml.bind} module.
     * @param classLoader
     *      This class loader will be used to locate the implementation classes.
     * @param properties
     *      provider-specific or provider selection-specific properties.
     *      Can be null, which means the same thing as passing in an empty map.
     *
     * @return a new instance of a {@code JAXBContext}
     * @throws JAXBException if an error was encountered while creating the
     *                       {@code JAXBContext} such as
     * <ol>
     *   <li>failure to locate either ObjectFactory.class or jaxb.index in the packages</li>
     *   <li>an ambiguity among global elements contained in the contextPath</li>
     *   <li>failure to locate a value for the context factory provider property</li>
     *   <li>mixing schema derived packages from different providers on the same contextPath</li>
     *   <li>packages are not open to {@code jakarta.xml.bind} module</li>
     * </ol>
     * @since 1.6, JAXB 2.0
     */
    public static JAXBContext newInstance( String contextPath,
                                           ClassLoader classLoader,
                                           Map<String,?>  properties  ) throws JAXBException {

        return ContextFinder.find(
                        /* The default property name according to the Jakarta XML Binding spec */
                JAXB_CONTEXT_FACTORY,

                        /* the context path supplied by the client app */
                contextPath,

                        /* class loader to be used */
                classLoader,
                properties );
    }

// TODO: resurrect this once we introduce external annotations
//    /**
//     * Create a new instance of a {@code JAXBContext} class.
//     *
//     * <p>
//     * The client application must supply a list of classes that the new
//     * context object needs to recognize.
//     *
//     * Not only the new context will recognize all the classes specified,
//     * but it will also recognize any classes that are directly/indirectly
//     * referenced statically from the specified classes.
//     *
//     * For example, in the following Java code, if you do
//     * {@code newInstance(Foo.class)}, the newly created {@link JAXBContext}
//     * will recognize both {@code Foo} and {@code Bar}, but not {@code Zot}:
//     * {@snippet :
//     *  class Foo {
//     *       Bar b;
//     *  }
//     *  class Bar { int x; }
//     *  class Zot extends Bar { int y; }
//     * }
//     *
//     * Therefore, a typical client application only needs to specify the
//     * top-level classes, but it needs to be careful.
//     *
//     * TODO: if we are to define other mechanisms, refer to them.
//     *
//     * @param externalBindings
//     *      list of external binding files. Can be null or empty if none is used.
//     *      when specified, those files determine how the classes are bound.
//     *
//     * @param classesToBeBound
//     *      list of java classes to be recognized by the new {@link JAXBContext}.
//     *      Can be empty, in which case a {@link JAXBContext} that only knows about
//     *      spec-defined classes will be returned.
//     *
//     * @return
//     *      A new instance of a {@code JAXBContext}.
//     *
//     * @throws JAXBException
//     *      if an error was encountered while creating the
//     *      {@code JAXBContext}, such as (but not limited to):
//     * <ol>
//     *  <li>No Jakarta XML Binding implementation was discovered
//     *  <li>Classes use Jakarta XML Binding annotations incorrectly
//     *  <li>Classes have colliding annotations (i.e., two classes with the same type name)
//     *  <li>Specified external bindings are incorrect
//     *  <li>The Jakarta XML Binding implementation was unable to locate
//     *      provider-specific out-of-band information (such as additional
//     *      files generated at the development time.)
//     * </ol>
//     *
//     * @throws IllegalArgumentException
//     *      if the parameter contains {@code null} (i.e., {@code newInstance(null);})
//     *
//     * @since JAXB 2.0
//     */
//    public static JAXBContext newInstance( Source[] externalBindings, Class... classesToBeBound )
//        throws JAXBException {
//
//        // empty class list is not an error, because the context will still include
//        // spec-specified classes like String and Integer.
//        // if(classesToBeBound.length==0)
//        //    throw new IllegalArgumentException();
//
//        // but it is an error to have nulls in it.
//        for( int i=classesToBeBound.length-1; i>=0; i-- )
//            if(classesToBeBound[i]==null)
//                throw new IllegalArgumentException();
//
//        return ContextFinder.find(externalBindings,classesToBeBound);
//    }

    /**
     * Create a new instance of a {@code JAXBContext} class.
     *
     * <p>
     * The client application must supply a list of classes that the new
     * context object needs to recognize.
     * <p>
     * Not only the new context will recognize all the classes specified,
     * but it will also recognize any classes that are directly/indirectly
     * referenced statically from the specified classes. Subclasses of
     * referenced classes nor {@code @XmlTransient} referenced classes
     * are not registered with JAXBContext.
     * <p>
     * For example, in the following Java code, if you do
     * {@code newInstance(Foo.class)}, the newly created {@link JAXBContext}
     * will recognize both {@code Foo} and {@code Bar}, but not {@code Zot} or {@code FooBar}:
     * {@snippet :
     *  class Foo {
     *       @XmlTransient FooBar c;
     *       Bar b;
     *  }
     *  class Bar { int x; }
     *  class Zot extends Bar { int y; }
     *  class FooBar { }
     * }
     *
     * Therefore, a typical client application only needs to specify the
     * top-level classes, but it needs to be careful.
     *
     * <p>
     * Note that for each java package registered with JAXBContext,
     * when the optional package annotations exist, they must be processed.
     * (see JLS, Section 7.4.1 "Named Packages").
     *
     * <p>
     * The steps involved in discovering the Jakarta XML Binding implementation is discussed in the class javadoc.
     *
     * @param classesToBeBound
     *      List of java classes to be recognized by the new {@link JAXBContext}.
     *      Classes in {@code classesToBeBound} that are in named modules must be in a package
     *      that is {@code open} to at least the {@code jakarta.xml.bind} module.
     *      Can be empty, in which case a {@link JAXBContext} that only knows about
     *      spec-defined classes will be returned.
     *
     * @return
     *      A new instance of a {@code JAXBContext}.
     *
     * @throws JAXBException
     *      if an error was encountered while creating the
     *      {@code JAXBContext}, such as (but not limited to):
     * <ol>
     *  <li>No Jakarta XML Binding implementation was discovered
     *  <li>Classes use Jakarta XML Binding annotations incorrectly
     *  <li>Classes have colliding annotations (i.e., two classes with the same type name)
     *  <li>The Jakarta XML Binding implementation was unable to locate
     *      provider-specific out-of-band information (such as additional
     *      files generated at the development time.)
     *  <li>{@code classesToBeBound} are not open to {@code jakarta.xml.bind} module
     * </ol>
     *
     * @throws IllegalArgumentException
     *      if the parameter contains {@code null} (i.e., {@code newInstance(null);})
     *
     * @since 1.6, JAXB 2.0
     */
    public static JAXBContext newInstance( Class<?> ... classesToBeBound )
            throws JAXBException {

<<<<<<< HEAD
        return newInstance(classesToBeBound, getContextClassLoader(), Collections.<String,Object>emptyMap());
    }

    public static JAXBContext newInstance( Class<?>[] classesToBeBound, ClassLoader classLoader)
            throws JAXBException {
        return newInstance(classesToBeBound, classLoader, Collections.<String,Object>emptyMap());
=======
        return newInstance(classesToBeBound,Collections.emptyMap());
>>>>>>> 57884ff9
    }

    /**
     * Create a new instance of a {@code JAXBContext} class.
     *
     * <p>
     * An overloading of {@link JAXBContext#newInstance(Class...)}
     * to configure 'properties' for this instantiation of {@link JAXBContext}.
     *
     * <p>
     * The interpretation of properties is up to implementations. Implementations must
     * throw {@code JAXBException} if it finds properties that it doesn't understand.
     *
     * @param classesToBeBound
     *      List of java classes to be recognized by the new {@link JAXBContext}.
     *      Classes in {@code classesToBeBound} that are in named modules must be in a package
     *      that is {@code open} to at least the {@code jakarta.xml.bind} module.
     *      Can be empty, in which case a {@link JAXBContext} that only knows about
     *      spec-defined classes will be returned.
     * @param properties
     *      provider-specific or provider selection-specific properties.
     *      Can be null, which means the same thing as passing in an empty map.
     *
     * @return
     *      A new instance of a {@code JAXBContext}.
     *
     * @throws JAXBException
     *      if an error was encountered while creating the
     *      {@code JAXBContext}, such as (but not limited to):
     * <ol>
     *  <li>No Jakarta XML Binding implementation was discovered
     *  <li>Classes use Jakarta XML Binding annotations incorrectly
     *  <li>Classes have colliding annotations (i.e., two classes with the same type name)
     *  <li>The Jakarta XML Binding implementation was unable to locate
     *      provider-specific out-of-band information (such as additional
     *      files generated at the development time.)
     *  <li>{@code classesToBeBound} are not open to {@code jakarta.xml.bind} module
     * </ol>
     *
     * @throws IllegalArgumentException
     *      if the parameter contains {@code null} (i.e., {@code newInstance(null,someMap);})
     *
     * @since 1.6, JAXB 2.0
     */
    public static JAXBContext newInstance( Class<?>[] classesToBeBound, ClassLoader classLoader, Map<String,?> properties )
            throws JAXBException {

        if (classesToBeBound == null) {
            throw new IllegalArgumentException();
        }

        // but it is an error to have nulls in it.
        for (int i = classesToBeBound.length - 1; i >= 0; i--) {
            if (classesToBeBound[i] == null) {
                throw new IllegalArgumentException();
            }
        }

        return ContextFinder.find(classesToBeBound, classLoader, properties);
    }

    /**
     * Create an {@code Unmarshaller} object that can be used to convert XML
     * data into a java content tree.
     *
     * @return an {@code Unmarshaller} object
     *
     * @throws JAXBException if an error was encountered while creating the
     *                       {@code Unmarshaller} object
     */
    public abstract Unmarshaller createUnmarshaller() throws JAXBException;


    /**
     * Create a {@code Marshaller} object that can be used to convert a
     * java content tree into XML data.
     *
     * @return a {@code Marshaller} object
     *
     * @throws JAXBException if an error was encountered while creating the
     *                       {@code Marshaller} object
     */
    public abstract Marshaller createMarshaller() throws JAXBException;


    /**
     * Creates a {@code Binder} object that can be used for
     * associative/in-place unmarshalling/marshalling.
     *
     * @param domType select the DOM API to use by passing in its DOM Node class
     *
     * @param <T> the DOM API type
     *
     * @return always a new valid {@code Binder} object.
     *
     * @throws UnsupportedOperationException
     *      if DOM API corresponding to {@code domType} is not supported by
     *      the implementation.
     *
     * @since 1.6, JAXB 2.0
     */
    public <T> Binder<T> createBinder(Class<T> domType) {
        // to make JAXB 1.0 implementations work, this method must not be
        // abstract
        throw new UnsupportedOperationException();
    }

    /**
     * Creates a {@code Binder} for W3C DOM.
     *
     * @return always a new valid {@code Binder} object.
     *
     * @since 1.6, JAXB 2.0
     */
    public Binder<Node> createBinder() {
        return createBinder(Node.class);
    }

    /**
     * Creates a {@code JAXBIntrospector} object that can be used to
     * introspect Jakarta XML Binding objects.
     *
     * @return
     *      always return a non-null valid {@code JAXBIntrospector} object.
     *
     * @throws UnsupportedOperationException
     *      Calling this method on JAXB 1.0 implementations will throw
     *      an UnsupportedOperationException.
     *
     * @since 1.6, JAXB 2.0
     */
    public JAXBIntrospector createJAXBIntrospector() {
        // to make JAXB 1.0 implementations work, this method must not be
        // abstract
        throw new UnsupportedOperationException();
    }

    /**
     * Generates the schema documents for this context.
     *
     * @param outputResolver
     *      this object controls the output to which schemas
     *      will be sent.
     *
     * @throws IOException
     *      if {@link SchemaOutputResolver} throws an {@link IOException}.
     *
     * @throws UnsupportedOperationException
     *      Calling this method on JAXB 1.0 implementations will throw
     *      an UnsupportedOperationException.
     *
     * @since 1.6, JAXB 2.0
     */
    public void generateSchema(SchemaOutputResolver outputResolver) throws IOException  {
        // to make JAXB 1.0 implementations work, this method must not be
        // abstract
        throw new UnsupportedOperationException();
    }

    private static ClassLoader getContextClassLoader() {
        if (System.getSecurityManager() == null) {
            return Thread.currentThread().getContextClassLoader();
        } else {
            return java.security.AccessController.doPrivileged(
                    (java.security.PrivilegedAction<ClassLoader>) ()
                            -> Thread.currentThread().getContextClassLoader());
        }
    }

}<|MERGE_RESOLUTION|>--- conflicted
+++ resolved
@@ -18,35 +18,44 @@
 
 /**
  * The {@code JAXBContext} class provides the client's entry point to the
- * Jakarta XML Binding API. It provides an abstraction for managing the XML/Java binding
- * information necessary to implement the Jakarta XML Binding binding framework operations:
+ * Jakarta XML Binding API. It provides an abstraction for managing the XML/Java
+ * binding
+ * information necessary to implement the Jakarta XML Binding binding framework
+ * operations:
  * unmarshal, marshal and validate.
  *
- * <p>A client application normally obtains new instances of this class using
+ * <p>
+ * A client application normally obtains new instances of this class using
  * one of these two styles for newInstance methods, although there are other
  * specialized forms of the method available:
  *
  * <ul>
- * <li>{@link #newInstance(String, ClassLoader) JAXBContext.newInstance( "com.acme.foo:com.acme.bar" )} <br>
+ * <li>{@link #newInstance(String, ClassLoader) JAXBContext.newInstance(
+ * "com.acme.foo:com.acme.bar" )} <br>
  * The JAXBContext instance is initialized from a list of colon
  * separated Java package names. Each java package contains
- * Jakarta XML Binding mapped classes, schema-derived classes and/or user annotated
- * classes. Additionally, the java package may contain Jakarta XML Binding package annotations
+ * Jakarta XML Binding mapped classes, schema-derived classes and/or user
+ * annotated
+ * classes. Additionally, the java package may contain Jakarta XML Binding
+ * package annotations
  * that must be processed. (see JLS, Section 7.4.1 "Named Packages").
  * </li>
- * <li>{@link #newInstance(Class...) JAXBContext.newInstance( com.acme.foo.Foo.class )} <br>
+ * <li>{@link #newInstance(Class...) JAXBContext.newInstance(
+ * com.acme.foo.Foo.class )} <br>
  * The JAXBContext instance is initialized with class(es)
  * passed as parameter(s) and classes that are statically reachable from
  * these class(es). See {@link #newInstance(Class...)} for details.
  * </li>
  * </ul>
  *
- * <p><i>
+ * <p>
+ * <i>
  * The provider must call the
  * {@link DatatypeConverter#setDatatypeConverter(DatatypeConverterInterface)
  * DatatypeConverter.setDatatypeConverter} api prior to any client
- * invocations of the marshal and unmarshal methods.  This is necessary to
- * configure the datatype converter that will be used during these operations.</i>
+ * invocations of the marshal and unmarshal methods. This is necessary to
+ * configure the datatype converter that will be used during these
+ * operations.</i>
  *
  * <a id="Unmarshalling"></a>
  * <h2>Unmarshalling</h2>
@@ -56,44 +65,49 @@
  * The unmarshal method allows for
  * any global XML element declared in the schema to be unmarshalled as
  * the root of an instance document.
- * Additionally, the unmarshal method allows for an unrecognized root element that
- * has an xsi:type attribute's value that references a type definition declared in
- * the schema  to be unmarshalled as the root of an instance document.
+ * Additionally, the unmarshal method allows for an unrecognized root element
+ * that
+ * has an xsi:type attribute's value that references a type definition declared
+ * in
+ * the schema to be unmarshalled as the root of an instance document.
  * The {@code JAXBContext} object
- * allows the merging of global elements and type definitions across a set of schemas (listed
+ * allows the merging of global elements and type definitions across a set of
+ * schemas (listed
  * in the {@code contextPath}). Since each schema in the schema set can belong
  * to distinct namespaces, the unification of schemas to an unmarshalling
- * context must be namespace independent.  This means that a client
+ * context must be namespace independent. This means that a client
  * application is able to unmarshal XML documents that are instances of
- * any of the schemas listed in the {@code contextPath}.  For example:
+ * any of the schemas listed in the {@code contextPath}. For example:
  *
  * {@snippet :
- *  JAXBContext jc = JAXBContext.newInstance( "com.acme.foo:com.acme.bar" );
- *  Unmarshaller u = jc.createUnmarshaller();
- *  FooObject fooObj = (FooObject)u.unmarshal( new File( "foo.xml" ) ); // ok
- *  BarObject barObj = (BarObject)u.unmarshal( new File( "bar.xml" ) ); // ok
- *  BazObject bazObj = (BazObject)u.unmarshal( new File( "baz.xml" ) ); // error, "com.acme.baz" not in contextPath
+ * JAXBContext jc = JAXBContext.newInstance( "com.acme.foo:com.acme.bar" );
+ * Unmarshaller u = jc.createUnmarshaller();
+ * FooObject fooObj = (FooObject)u.unmarshal( new File( "foo.xml" ) ); // ok
+ * BarObject barObj = (BarObject)u.unmarshal( new File( "bar.xml" ) ); // ok
+ * BazObject bazObj = (BazObject)u.unmarshal( new File( "baz.xml" ) ); // error,
+ * "com.acme.baz" not in contextPath
  * }
  *
  * <p>
  * The client application may also generate Java content trees explicitly rather
- * than unmarshalling existing XML data.  For all Jakarta XML Binding-annotated value classes,
+ * than unmarshalling existing XML data. For all Jakarta XML Binding-annotated
+ * value classes,
  * an application can create content using constructors.
  * For schema-derived interface/implementation classes and for the
  * creation of elements that are not bound to a Jakarta XML Binding-annotated
  * class, an application needs to have access and knowledge about each of
  * the schema derived {@code ObjectFactory} classes that exist in each of
- * java packages contained in the {@code contextPath}.  For each schema
+ * java packages contained in the {@code contextPath}. For each schema
  * derived java class, there is a static factory method that produces objects
- * of that type.  For example,
+ * of that type. For example,
  * assume that after compiling a schema, you have a package {@code com.acme.foo}
- * that contains a schema derived interface named {@code PurchaseOrder}.  In
+ * that contains a schema derived interface named {@code PurchaseOrder}. In
  * order to create objects of that type, the client application would use the
  * factory method like this:
  *
  * {@snippet :
- *  com.acme.foo.PurchaseOrder po =
- *      com.acme.foo.ObjectFactory.createPurchaseOrder();
+ * com.acme.foo.PurchaseOrder po =
+ * com.acme.foo.ObjectFactory.createPurchaseOrder();
  * }
  *
  * <p>
@@ -113,11 +127,12 @@
  * <h3>Marshalling</h3>
  * <p>
  * The {@link Marshaller} class provides the client application the ability
- * to convert a Java content tree back into XML data.  There is no difference
+ * to convert a Java content tree back into XML data. There is no difference
  * between marshalling a content tree that is created manually using the factory
- * methods and marshalling a content tree that is the result an {@code unmarshal}
- * operation.  Clients can marshal a java content tree back to XML data
- * to a {@code java.io.OutputStream} or a {@code java.io.Writer}.  The
+ * methods and marshalling a content tree that is the result an
+ * {@code unmarshal}
+ * operation. Clients can marshal a java content tree back to XML data
+ * to a {@code java.io.OutputStream} or a {@code java.io.Writer}. The
  * marshalling process can alternatively produce SAX2 event streams to a
  * registered {@code ContentHandler} or produce a DOM Node object.
  * Client applications have control over the output encoding as well as
@@ -129,22 +144,23 @@
  * it back out:
  *
  * {@snippet :
- *  JAXBContext jc = JAXBContext.newInstance( "com.acme.foo" );
- *
- *  // unmarshal from foo.xml
- *  Unmarshaller u = jc.createUnmarshaller();
- *  FooObject fooObj = (FooObject)u.unmarshal( new File( "foo.xml" ) );
- *
- *  // marshal to System.out
- *  Marshaller m = jc.createMarshaller();
- *  m.marshal( fooObj, System.out );
+ * JAXBContext jc = JAXBContext.newInstance( "com.acme.foo" );
+ *
+ * // unmarshal from foo.xml
+ * Unmarshaller u = jc.createUnmarshaller();
+ * FooObject fooObj = (FooObject)u.unmarshal( new File( "foo.xml" ) );
+ *
+ * // marshal to System.out
+ * Marshaller m = jc.createMarshaller();
+ * m.marshal( fooObj, System.out );
  * }
  *
  *
  * <h3>Validation</h3>
  * <p>
- * In Jakarta XML Binding, the {@link Unmarshaller} has included convenience methods that expose
- * the JAXP {@link javax.xml.validation} framework.  Please refer to the
+ * In Jakarta XML Binding, the {@link Unmarshaller} has included convenience
+ * methods that expose
+ * the JAXP {@link javax.xml.validation} framework. Please refer to the
  * {@link Unmarshaller#setSchema(javax.xml.validation.Schema)} API for more
  * information.
  *
@@ -153,9 +169,11 @@
  * <p>
  * The following JAXB 1.0 restriction only applies to binding schema to
  * interfaces/implementation classes.
- * Since this binding does not require a common runtime system, a Jakarta XML Binding
- * client application must not attempt to mix runtime objects ({@code JAXBContext,
- * Marshaller}, etc. ) from different providers.  This does not
+ * Since this binding does not require a common runtime system, a Jakarta XML
+ * Binding
+ * client application must not attempt to mix runtime objects
+ * ({@code JAXBContext,
+ * Marshaller}, etc. ) from different providers. This does not
  * mean that the client application isn't portable, it simply means that a
  * client has to use a runtime system provided by the same provider that was
  * used to compile the schema.
@@ -163,11 +181,14 @@
  *
  * <h3>Discovery of Jakarta XML Binding implementation</h3>
  * <p>
- * To create an instance of {@link JAXBContext}, one of {@code JAXBContext.newInstance(...)} methods is invoked. After
- * JAX-B implementation is discovered, call is delegated to appropriate provider's method {@code createContext(...)}
+ * To create an instance of {@link JAXBContext}, one of
+ * {@code JAXBContext.newInstance(...)} methods is invoked. After
+ * JAX-B implementation is discovered, call is delegated to appropriate
+ * provider's method {@code createContext(...)}
  * passing parameters from the original call.
  * <p>
- * JAX-B implementation discovery happens each time {@code JAXBContext.newInstance} is invoked. If there is no user
+ * JAX-B implementation discovery happens each time
+ * {@code JAXBContext.newInstance} is invoked. If there is no user
  * specific configuration provided, default JAX-B provider must be returned.
  * <p>
  * Implementation discovery consists of following steps:
@@ -175,46 +196,67 @@
  * <ol>
  *
  * <li>
- * If the system property {@link #JAXB_CONTEXT_FACTORY} exists, then its value is assumed to be the provider
- * factory class. This phase of the look up enables per-JVM override of the Jakarta XML Binding implementation.
+ * If the system property {@link #JAXB_CONTEXT_FACTORY} exists, then its value
+ * is assumed to be the provider
+ * factory class. This phase of the look up enables per-JVM override of the
+ * Jakarta XML Binding implementation.
  *
  * <li>
- * If the property {@link #JAXB_CONTEXT_FACTORY} exists in the {@code Map<String, ?>} passed to {@link #newInstance(Class[], ClassLoader, Map)}
- * or to {@link #newInstance(String, ClassLoader, Map)}, then its value is assumed to be the fully qualified provider factory class name.
- * This phase of the look up enables context sensitive selection of the Jakarta XML Binding implementation.
+ * If the property {@link #JAXB_CONTEXT_FACTORY} exists in the
+ * {@code Map<String, ?>} passed to
+ * {@link #newInstance(Class[], ClassLoader, Map)}
+ * or to {@link #newInstance(String, ClassLoader, Map)}, then its value is
+ * assumed to be the fully qualified provider factory class name.
+ * This phase of the look up enables context sensitive selection of the Jakarta
+ * XML Binding implementation.
  *
  * <li>
- * Provider of {@link jakarta.xml.bind.JAXBContextFactory} is loaded using the service-provider loading
+ * Provider of {@link jakarta.xml.bind.JAXBContextFactory} is loaded using the
+ * service-provider loading
  * facilities, defined by the {@link java.util.ServiceLoader} class, to attempt
  * to locate and load an implementation of the service using the {@linkplain
- * java.util.ServiceLoader#load(java.lang.Class) default loading mechanism}: the service-provider loading facility
- * will use the {@linkplain java.lang.Thread#getContextClassLoader() current thread's context class loader}
- * to attempt to load the context factory. If the context class loader is null, the
- * {@linkplain ClassLoader#getSystemClassLoader() system class loader} will be used.
+ * java.util.ServiceLoader#load(java.lang.Class) default loading mechanism}: the
+ * service-provider loading facility
+ * will use the {@linkplain java.lang.Thread#getContextClassLoader() current
+ * thread's context class loader}
+ * to attempt to load the context factory. If the context class loader is null,
+ * the
+ * {@linkplain ClassLoader#getSystemClassLoader() system class loader} will be
+ * used.
  * <br>
  * In case of {@link java.util.ServiceConfigurationError service
  * configuration error} a {@link jakarta.xml.bind.JAXBException} will be thrown.
  *
  * <li>
- * Finally, if all the steps above fail, then the rest of the look up is unspecified. That said,
- * the recommended behavior is to simply look for some hard-coded platform default Jakarta XML Binding implementation.
- * This phase of the look up is so that the environment can have its own Jakarta XML Binding implementation as the last resort.
+ * Finally, if all the steps above fail, then the rest of the look up is
+ * unspecified. That said,
+ * the recommended behavior is to simply look for some hard-coded platform
+ * default Jakarta XML Binding implementation.
+ * This phase of the look up is so that the environment can have its own Jakarta
+ * XML Binding implementation as the last resort.
  * </ol>
  *
  * <p>
- * Once the provider factory class is discovered, context creation is delegated to one of its
+ * Once the provider factory class is discovered, context creation is delegated
+ * to one of its
  * {@code createContext(...)} methods.
  *
  * @implNote
- * Within the last step, if Glassfish AS environment detected, its specific service loader is used to find factory class.
- *
- * @author <ul><li>Ryan Shoemaker, Sun Microsystems, Inc.</li>
- *             <li>Kohsuke Kawaguchi, Sun Microsystems, Inc.</li>
- *             <li>Joe Fialli, Sun Microsystems, Inc.</li></ul>
+ *           Within the last step, if Glassfish AS environment detected, its
+ *           specific service loader is used to find factory class.
+ *
+ * @author
+ *         <ul>
+ *         <li>Ryan Shoemaker, Sun Microsystems, Inc.</li>
+ *         <li>Kohsuke Kawaguchi, Sun Microsystems, Inc.</li>
+ *         <li>Joe Fialli, Sun Microsystems, Inc.</li>
+ *         </ul>
  *
  * @see Marshaller
  * @see Unmarshaller
- * @see <a href="http://docs.oracle.com/javase/specs/jls/se7/html/jls-7.html#jls-7.4.1">S 7.4.1 "Named Packages"
+ * @see <a href=
+ *      "http://docs.oracle.com/javase/specs/jls/se7/html/jls-7.html#jls-7.4.1">S
+ *      7.4.1 "Named Packages"
  *      in Java Language Specification</a>
  *
  * @since 1.6, JAXB 1.0
@@ -230,7 +272,6 @@
     protected JAXBContext() {
     }
 
-
     /**
      * Create a new instance of a {@code JAXBContext} class.
      *
@@ -245,19 +286,24 @@
      *
      * @throws JAXBException if an error was encountered while creating the
      *                       {@code JAXBContext} such as
-     * <ol>
-     *   <li>failure to locate either ObjectFactory.class or jaxb.index in the packages</li>
-     *   <li>an ambiguity among global elements contained in the contextPath</li>
-     *   <li>failure to locate a value for the context factory provider property</li>
-     *   <li>mixing schema derived packages from different providers on the same contextPath</li>
-     *   <li>packages are not open to {@code jakarta.xml.bind} module</li>
-     * </ol>
-     */
-    public static JAXBContext newInstance( String contextPath )
+     *                       <ol>
+     *                       <li>failure to locate either ObjectFactory.class or
+     *                       jaxb.index in the packages</li>
+     *                       <li>an ambiguity among global elements contained in the
+     *                       contextPath</li>
+     *                       <li>failure to locate a value for the context factory
+     *                       provider property</li>
+     *                       <li>mixing schema derived packages from different
+     *                       providers on the same contextPath</li>
+     *                       <li>packages are not open to {@code jakarta.xml.bind}
+     *                       module</li>
+     *                       </ol>
+     */
+    public static JAXBContext newInstance(String contextPath)
             throws JAXBException {
 
-        //return newInstance( contextPath, JAXBContext.class.getClassLoader() );
-        return newInstance( contextPath, getContextClassLoader());
+        // return newInstance( contextPath, JAXBContext.class.getClassLoader() );
+        return newInstance(contextPath, getContextClassLoader());
     }
 
     /**
@@ -266,7 +312,8 @@
      * <p>
      * The client application must supply a context path which is a list of
      * colon (':', \u005Cu003A) separated java package names that contain
-     * schema-derived classes and/or fully qualified Jakarta XML Binding-annotated classes.
+     * schema-derived classes and/or fully qualified Jakarta XML Binding-annotated
+     * classes.
      * Schema-derived
      * code is registered with the JAXBContext by the
      * ObjectFactory.class generated per package.
@@ -274,8 +321,10 @@
      * annotated Jakarta XML Binding mapped classes can be listed in a
      * {@code jaxb.index} resource file, format described below.
      * Note that a java package can contain both schema-derived classes and
-     * user annotated Jakarta XML Binding classes. Additionally, the java package may
-     * contain Jakarta XML Binding package annotations  that must be processed. (see JLS,
+     * user annotated Jakarta XML Binding classes. Additionally, the java package
+     * may
+     * contain Jakarta XML Binding package annotations that must be processed. (see
+     * JLS,
      * Section 7.4.1 "Named Packages").
      * </p>
      *
@@ -284,8 +333,8 @@
      * following conditions otherwise a {@code JAXBException} will be thrown:
      * </p>
      * <ol>
-     *   <li>it must contain ObjectFactory.class</li>
-     *   <li>it must contain jaxb.index</li>
+     * <li>it must contain ObjectFactory.class</li>
+     * <li>it must contain jaxb.index</li>
      * </ol>
      *
      * <p>
@@ -301,13 +350,13 @@
      * <p>
      * Constraints on class name occurring in a {@code jaxb.index} file are:
      * <ul>
-     *   <li>Must not end with ".class".</li>
-     *   <li>Class names are resolved relative to package containing
-     *       {@code jaxb.index} file. Only classes occuring directly in package
-     *       containing {@code jaxb.index} file are allowed.</li>
-     *   <li>Fully qualified class names are not allowed.
-     *       A qualified class name,relative to current package,
-     *       is only allowed to specify a nested or inner class.</li>
+     * <li>Must not end with ".class".</li>
+     * <li>Class names are resolved relative to package containing
+     * {@code jaxb.index} file. Only classes occuring directly in package
+     * containing {@code jaxb.index} file are allowed.</li>
+     * <li>Fully qualified class names are not allowed.
+     * A qualified class name,relative to current package,
+     * is only allowed to specify a nested or inner class.</li>
      * </ul>
      *
      * <p>
@@ -316,164 +365,192 @@
      * will be thrown.
      *
      * <p>
-     * Mixing generated interface/impl bindings from multiple Jakarta XML Binding Providers
+     * Mixing generated interface/impl bindings from multiple Jakarta XML Binding
+     * Providers
      * in the same context path may result in a {@code JAXBException}
      * being thrown.
      *
      * <p>
-     * The steps involved in discovering the Jakarta XML Binding implementation is discussed in the class javadoc.
+     * The steps involved in discovering the Jakarta XML Binding implementation is
+     * discussed in the class javadoc.
      *
      * @param contextPath
-     *      List of java package names that contain schema
-     *      derived class and/or java to schema (Jakarta XML Binding-annotated)
-     *      mapped classes.
-     *      Packages in {@code contextPath} that are in named modules must be
-     *      {@code open} to at least the {@code jakarta.xml.bind} module.
+     *                    List of java package names that contain schema
+     *                    derived class and/or java to schema (Jakarta XML
+     *                    Binding-annotated)
+     *                    mapped classes.
+     *                    Packages in {@code contextPath} that are in named modules
+     *                    must be
+     *                    {@code open} to at least the {@code jakarta.xml.bind}
+     *                    module.
      * @param classLoader
-     *      This class loader will be used to locate the implementation
-     *      classes.
+     *                    This class loader will be used to locate the
+     *                    implementation
+     *                    classes.
      *
      * @return a new instance of a {@code JAXBContext}
      * @throws JAXBException if an error was encountered while creating the
      *                       {@code JAXBContext} such as
-     * <ol>
-     *   <li>failure to locate either ObjectFactory.class or jaxb.index in the packages</li>
-     *   <li>an ambiguity among global elements contained in the contextPath</li>
-     *   <li>failure to locate a value for the context factory provider property</li>
-     *   <li>mixing schema derived packages from different providers on the same contextPath</li>
-     *   <li>packages are not open to {@code jakarta.xml.bind} module</li>
-     * </ol>
-     */
-    public static JAXBContext newInstance( String contextPath, ClassLoader classLoader ) throws JAXBException {
-
-        return newInstance(contextPath,classLoader,Collections.emptyMap());
+     *                       <ol>
+     *                       <li>failure to locate either ObjectFactory.class or
+     *                       jaxb.index in the packages</li>
+     *                       <li>an ambiguity among global elements contained in the
+     *                       contextPath</li>
+     *                       <li>failure to locate a value for the context factory
+     *                       provider property</li>
+     *                       <li>mixing schema derived packages from different
+     *                       providers on the same contextPath</li>
+     *                       <li>packages are not open to {@code jakarta.xml.bind}
+     *                       module</li>
+     *                       </ol>
+     */
+    public static JAXBContext newInstance(String contextPath, ClassLoader classLoader) throws JAXBException {
+
+        return newInstance(contextPath, classLoader, Collections.emptyMap());
     }
 
     /**
      * Create a new instance of a {@code JAXBContext} class.
      *
      * <p>
-     * This is mostly the same as {@link JAXBContext#newInstance(String, ClassLoader)},
-     * but this version allows you to pass in provider-specific properties to configure
+     * This is mostly the same as
+     * {@link JAXBContext#newInstance(String, ClassLoader)},
+     * but this version allows you to pass in provider-specific properties to
+     * configure
      * the instantiation of {@link JAXBContext}.
      *
      * <p>
-     * The interpretation of properties is up to implementations. Implementations must
-     * throw {@code JAXBException} if it finds properties that it doesn't understand.
+     * The interpretation of properties is up to implementations. Implementations
+     * must
+     * throw {@code JAXBException} if it finds properties that it doesn't
+     * understand.
      *
      * @param contextPath
-     *      List of java package names that contain schema
-     *      derived class and/or java to schema (Jakarta XML Binding-annotated)
-     *      mapped classes.
-     *      Packages in {@code contextPath} that are in named modules must be
-     *      {@code open} to at least the {@code jakarta.xml.bind} module.
+     *                    List of java package names that contain schema
+     *                    derived class and/or java to schema (Jakarta XML
+     *                    Binding-annotated)
+     *                    mapped classes.
+     *                    Packages in {@code contextPath} that are in named modules
+     *                    must be
+     *                    {@code open} to at least the {@code jakarta.xml.bind}
+     *                    module.
      * @param classLoader
-     *      This class loader will be used to locate the implementation classes.
+     *                    This class loader will be used to locate the
+     *                    implementation classes.
      * @param properties
-     *      provider-specific or provider selection-specific properties.
-     *      Can be null, which means the same thing as passing in an empty map.
+     *                    provider-specific or provider selection-specific
+     *                    properties.
+     *                    Can be null, which means the same thing as passing in an
+     *                    empty map.
      *
      * @return a new instance of a {@code JAXBContext}
      * @throws JAXBException if an error was encountered while creating the
      *                       {@code JAXBContext} such as
-     * <ol>
-     *   <li>failure to locate either ObjectFactory.class or jaxb.index in the packages</li>
-     *   <li>an ambiguity among global elements contained in the contextPath</li>
-     *   <li>failure to locate a value for the context factory provider property</li>
-     *   <li>mixing schema derived packages from different providers on the same contextPath</li>
-     *   <li>packages are not open to {@code jakarta.xml.bind} module</li>
-     * </ol>
+     *                       <ol>
+     *                       <li>failure to locate either ObjectFactory.class or
+     *                       jaxb.index in the packages</li>
+     *                       <li>an ambiguity among global elements contained in the
+     *                       contextPath</li>
+     *                       <li>failure to locate a value for the context factory
+     *                       provider property</li>
+     *                       <li>mixing schema derived packages from different
+     *                       providers on the same contextPath</li>
+     *                       <li>packages are not open to {@code jakarta.xml.bind}
+     *                       module</li>
+     *                       </ol>
      * @since 1.6, JAXB 2.0
      */
-    public static JAXBContext newInstance( String contextPath,
-                                           ClassLoader classLoader,
-                                           Map<String,?>  properties  ) throws JAXBException {
+    public static JAXBContext newInstance(String contextPath,
+            ClassLoader classLoader,
+            Map<String, ?> properties) throws JAXBException {
 
         return ContextFinder.find(
-                        /* The default property name according to the Jakarta XML Binding spec */
+                /* The default property name according to the Jakarta XML Binding spec */
                 JAXB_CONTEXT_FACTORY,
 
-                        /* the context path supplied by the client app */
+                /* the context path supplied by the client app */
                 contextPath,
 
-                        /* class loader to be used */
+                /* class loader to be used */
                 classLoader,
-                properties );
-    }
-
-// TODO: resurrect this once we introduce external annotations
-//    /**
-//     * Create a new instance of a {@code JAXBContext} class.
-//     *
-//     * <p>
-//     * The client application must supply a list of classes that the new
-//     * context object needs to recognize.
-//     *
-//     * Not only the new context will recognize all the classes specified,
-//     * but it will also recognize any classes that are directly/indirectly
-//     * referenced statically from the specified classes.
-//     *
-//     * For example, in the following Java code, if you do
-//     * {@code newInstance(Foo.class)}, the newly created {@link JAXBContext}
-//     * will recognize both {@code Foo} and {@code Bar}, but not {@code Zot}:
-//     * {@snippet :
-//     *  class Foo {
-//     *       Bar b;
-//     *  }
-//     *  class Bar { int x; }
-//     *  class Zot extends Bar { int y; }
-//     * }
-//     *
-//     * Therefore, a typical client application only needs to specify the
-//     * top-level classes, but it needs to be careful.
-//     *
-//     * TODO: if we are to define other mechanisms, refer to them.
-//     *
-//     * @param externalBindings
-//     *      list of external binding files. Can be null or empty if none is used.
-//     *      when specified, those files determine how the classes are bound.
-//     *
-//     * @param classesToBeBound
-//     *      list of java classes to be recognized by the new {@link JAXBContext}.
-//     *      Can be empty, in which case a {@link JAXBContext} that only knows about
-//     *      spec-defined classes will be returned.
-//     *
-//     * @return
-//     *      A new instance of a {@code JAXBContext}.
-//     *
-//     * @throws JAXBException
-//     *      if an error was encountered while creating the
-//     *      {@code JAXBContext}, such as (but not limited to):
-//     * <ol>
-//     *  <li>No Jakarta XML Binding implementation was discovered
-//     *  <li>Classes use Jakarta XML Binding annotations incorrectly
-//     *  <li>Classes have colliding annotations (i.e., two classes with the same type name)
-//     *  <li>Specified external bindings are incorrect
-//     *  <li>The Jakarta XML Binding implementation was unable to locate
-//     *      provider-specific out-of-band information (such as additional
-//     *      files generated at the development time.)
-//     * </ol>
-//     *
-//     * @throws IllegalArgumentException
-//     *      if the parameter contains {@code null} (i.e., {@code newInstance(null);})
-//     *
-//     * @since JAXB 2.0
-//     */
-//    public static JAXBContext newInstance( Source[] externalBindings, Class... classesToBeBound )
-//        throws JAXBException {
-//
-//        // empty class list is not an error, because the context will still include
-//        // spec-specified classes like String and Integer.
-//        // if(classesToBeBound.length==0)
-//        //    throw new IllegalArgumentException();
-//
-//        // but it is an error to have nulls in it.
-//        for( int i=classesToBeBound.length-1; i>=0; i-- )
-//            if(classesToBeBound[i]==null)
-//                throw new IllegalArgumentException();
-//
-//        return ContextFinder.find(externalBindings,classesToBeBound);
-//    }
+                properties);
+    }
+
+    // TODO: resurrect this once we introduce external annotations
+    // /**
+    // * Create a new instance of a {@code JAXBContext} class.
+    // *
+    // * <p>
+    // * The client application must supply a list of classes that the new
+    // * context object needs to recognize.
+    // *
+    // * Not only the new context will recognize all the classes specified,
+    // * but it will also recognize any classes that are directly/indirectly
+    // * referenced statically from the specified classes.
+    // *
+    // * For example, in the following Java code, if you do
+    // * {@code newInstance(Foo.class)}, the newly created {@link JAXBContext}
+    // * will recognize both {@code Foo} and {@code Bar}, but not {@code Zot}:
+    // * {@snippet :
+    // * class Foo {
+    // * Bar b;
+    // * }
+    // * class Bar { int x; }
+    // * class Zot extends Bar { int y; }
+    // * }
+    // *
+    // * Therefore, a typical client application only needs to specify the
+    // * top-level classes, but it needs to be careful.
+    // *
+    // * TODO: if we are to define other mechanisms, refer to them.
+    // *
+    // * @param externalBindings
+    // * list of external binding files. Can be null or empty if none is used.
+    // * when specified, those files determine how the classes are bound.
+    // *
+    // * @param classesToBeBound
+    // * list of java classes to be recognized by the new {@link JAXBContext}.
+    // * Can be empty, in which case a {@link JAXBContext} that only knows about
+    // * spec-defined classes will be returned.
+    // *
+    // * @return
+    // * A new instance of a {@code JAXBContext}.
+    // *
+    // * @throws JAXBException
+    // * if an error was encountered while creating the
+    // * {@code JAXBContext}, such as (but not limited to):
+    // * <ol>
+    // * <li>No Jakarta XML Binding implementation was discovered
+    // * <li>Classes use Jakarta XML Binding annotations incorrectly
+    // * <li>Classes have colliding annotations (i.e., two classes with the same
+    // type name)
+    // * <li>Specified external bindings are incorrect
+    // * <li>The Jakarta XML Binding implementation was unable to locate
+    // * provider-specific out-of-band information (such as additional
+    // * files generated at the development time.)
+    // * </ol>
+    // *
+    // * @throws IllegalArgumentException
+    // * if the parameter contains {@code null} (i.e., {@code newInstance(null);})
+    // *
+    // * @since JAXB 2.0
+    // */
+    // public static JAXBContext newInstance( Source[] externalBindings, Class...
+    // classesToBeBound )
+    // throws JAXBException {
+    //
+    // // empty class list is not an error, because the context will still include
+    // // spec-specified classes like String and Integer.
+    // // if(classesToBeBound.length==0)
+    // // throw new IllegalArgumentException();
+    //
+    // // but it is an error to have nulls in it.
+    // for( int i=classesToBeBound.length-1; i>=0; i-- )
+    // if(classesToBeBound[i]==null)
+    // throw new IllegalArgumentException();
+    //
+    // return ContextFinder.find(externalBindings,classesToBeBound);
+    // }
 
     /**
      * Create a new instance of a {@code JAXBContext} class.
@@ -490,15 +567,16 @@
      * <p>
      * For example, in the following Java code, if you do
      * {@code newInstance(Foo.class)}, the newly created {@link JAXBContext}
-     * will recognize both {@code Foo} and {@code Bar}, but not {@code Zot} or {@code FooBar}:
+     * will recognize both {@code Foo} and {@code Bar}, but not {@code Zot} or
+     * {@code FooBar}:
      * {@snippet :
-     *  class Foo {
-     *       @XmlTransient FooBar c;
-     *       Bar b;
-     *  }
-     *  class Bar { int x; }
-     *  class Zot extends Bar { int y; }
-     *  class FooBar { }
+     * class Foo {
+     * @XmlTransient FooBar c;
+     * Bar b;
+     * }
+     * class Bar { int x; }
+     * class Zot extends Bar { int y; }
+     * class FooBar { }
      * }
      *
      * Therefore, a typical client application only needs to specify the
@@ -510,49 +588,48 @@
      * (see JLS, Section 7.4.1 "Named Packages").
      *
      * <p>
-     * The steps involved in discovering the Jakarta XML Binding implementation is discussed in the class javadoc.
+     * The steps involved in discovering the Jakarta XML Binding implementation is
+     * discussed in the class javadoc.
      *
      * @param classesToBeBound
-     *      List of java classes to be recognized by the new {@link JAXBContext}.
-     *      Classes in {@code classesToBeBound} that are in named modules must be in a package
-     *      that is {@code open} to at least the {@code jakarta.xml.bind} module.
-     *      Can be empty, in which case a {@link JAXBContext} that only knows about
-     *      spec-defined classes will be returned.
+     * List of java classes to be recognized by the new {@link JAXBContext}.
+     * Classes in {@code classesToBeBound} that are in named modules must be in a
+     * package
+     * that is {@code open} to at least the {@code jakarta.xml.bind} module.
+     * Can be empty, in which case a {@link JAXBContext} that only knows about
+     * spec-defined classes will be returned.
      *
      * @return
-     *      A new instance of a {@code JAXBContext}.
+     * A new instance of a {@code JAXBContext}.
      *
      * @throws JAXBException
-     *      if an error was encountered while creating the
-     *      {@code JAXBContext}, such as (but not limited to):
+     * if an error was encountered while creating the
+     * {@code JAXBContext}, such as (but not limited to):
      * <ol>
-     *  <li>No Jakarta XML Binding implementation was discovered
-     *  <li>Classes use Jakarta XML Binding annotations incorrectly
-     *  <li>Classes have colliding annotations (i.e., two classes with the same type name)
-     *  <li>The Jakarta XML Binding implementation was unable to locate
-     *      provider-specific out-of-band information (such as additional
-     *      files generated at the development time.)
-     *  <li>{@code classesToBeBound} are not open to {@code jakarta.xml.bind} module
+     * <li>No Jakarta XML Binding implementation was discovered
+     * <li>Classes use Jakarta XML Binding annotations incorrectly
+     * <li>Classes have colliding annotations (i.e., two classes with the same type
+     * name)
+     * <li>The Jakarta XML Binding implementation was unable to locate
+     * provider-specific out-of-band information (such as additional
+     * files generated at the development time.)
+     * <li>{@code classesToBeBound} are not open to {@code jakarta.xml.bind} module
      * </ol>
      *
      * @throws IllegalArgumentException
-     *      if the parameter contains {@code null} (i.e., {@code newInstance(null);})
+     * if the parameter contains {@code null} (i.e., {@code newInstance(null);})
      *
      * @since 1.6, JAXB 2.0
      */
-    public static JAXBContext newInstance( Class<?> ... classesToBeBound )
+    public static JAXBContext newInstance(Class<?>... classesToBeBound)
             throws JAXBException {
 
-<<<<<<< HEAD
-        return newInstance(classesToBeBound, getContextClassLoader(), Collections.<String,Object>emptyMap());
-    }
-
-    public static JAXBContext newInstance( Class<?>[] classesToBeBound, ClassLoader classLoader)
+        return newInstance(classesToBeBound, getContextClassLoader(), Collections.<String, Object>emptyMap());
+    }
+
+    public static JAXBContext newInstance(Class<?>[] classesToBeBound, ClassLoader classLoader)
             throws JAXBException {
-        return newInstance(classesToBeBound, classLoader, Collections.<String,Object>emptyMap());
-=======
-        return newInstance(classesToBeBound,Collections.emptyMap());
->>>>>>> 57884ff9
+        return newInstance(classesToBeBound, classLoader, Collections.emptyMap());
     }
 
     /**
@@ -563,41 +640,59 @@
      * to configure 'properties' for this instantiation of {@link JAXBContext}.
      *
      * <p>
-     * The interpretation of properties is up to implementations. Implementations must
-     * throw {@code JAXBException} if it finds properties that it doesn't understand.
+     * The interpretation of properties is up to implementations. Implementations
+     * must
+     * throw {@code JAXBException} if it finds properties that it doesn't
+     * understand.
      *
      * @param classesToBeBound
-     *      List of java classes to be recognized by the new {@link JAXBContext}.
-     *      Classes in {@code classesToBeBound} that are in named modules must be in a package
-     *      that is {@code open} to at least the {@code jakarta.xml.bind} module.
-     *      Can be empty, in which case a {@link JAXBContext} that only knows about
-     *      spec-defined classes will be returned.
+     *                         List of java classes to be recognized by the new
+     *                         {@link JAXBContext}.
+     *                         Classes in {@code classesToBeBound} that are in named
+     *                         modules must be in a package
+     *                         that is {@code open} to at least the
+     *                         {@code jakarta.xml.bind} module.
+     *                         Can be empty, in which case a {@link JAXBContext}
+     *                         that only knows about
+     *                         spec-defined classes will be returned.
      * @param properties
-     *      provider-specific or provider selection-specific properties.
-     *      Can be null, which means the same thing as passing in an empty map.
+     *                         provider-specific or provider selection-specific
+     *                         properties.
+     *                         Can be null, which means the same thing as passing in
+     *                         an empty map.
      *
      * @return
-     *      A new instance of a {@code JAXBContext}.
+     *         A new instance of a {@code JAXBContext}.
      *
      * @throws JAXBException
-     *      if an error was encountered while creating the
-     *      {@code JAXBContext}, such as (but not limited to):
-     * <ol>
-     *  <li>No Jakarta XML Binding implementation was discovered
-     *  <li>Classes use Jakarta XML Binding annotations incorrectly
-     *  <li>Classes have colliding annotations (i.e., two classes with the same type name)
-     *  <li>The Jakarta XML Binding implementation was unable to locate
-     *      provider-specific out-of-band information (such as additional
-     *      files generated at the development time.)
-     *  <li>{@code classesToBeBound} are not open to {@code jakarta.xml.bind} module
-     * </ol>
+     *                                  if an error was encountered while creating
+     *                                  the
+     *                                  {@code JAXBContext}, such as (but not
+     *                                  limited to):
+     *                                  <ol>
+     *                                  <li>No Jakarta XML Binding implementation
+     *                                  was discovered
+     *                                  <li>Classes use Jakarta XML Binding
+     *                                  annotations incorrectly
+     *                                  <li>Classes have colliding annotations
+     *                                  (i.e., two classes with the same type name)
+     *                                  <li>The Jakarta XML Binding implementation
+     *                                  was unable to locate
+     *                                  provider-specific out-of-band information
+     *                                  (such as additional
+     *                                  files generated at the development time.)
+     *                                  <li>{@code classesToBeBound} are not open to
+     *                                  {@code jakarta.xml.bind} module
+     *                                  </ol>
      *
      * @throws IllegalArgumentException
-     *      if the parameter contains {@code null} (i.e., {@code newInstance(null,someMap);})
+     *                                  if the parameter contains {@code null}
+     *                                  (i.e., {@code newInstance(null,someMap);})
      *
      * @since 1.6, JAXB 2.0
      */
-    public static JAXBContext newInstance( Class<?>[] classesToBeBound, ClassLoader classLoader, Map<String,?> properties )
+    public static JAXBContext newInstance(Class<?>[] classesToBeBound, ClassLoader classLoader,
+            Map<String, ?> properties)
             throws JAXBException {
 
         if (classesToBeBound == null) {
@@ -625,7 +720,6 @@
      */
     public abstract Unmarshaller createUnmarshaller() throws JAXBException;
 
-
     /**
      * Create a {@code Marshaller} object that can be used to convert a
      * java content tree into XML data.
@@ -637,20 +731,20 @@
      */
     public abstract Marshaller createMarshaller() throws JAXBException;
 
-
     /**
      * Creates a {@code Binder} object that can be used for
      * associative/in-place unmarshalling/marshalling.
      *
      * @param domType select the DOM API to use by passing in its DOM Node class
      *
-     * @param <T> the DOM API type
+     * @param <T>     the DOM API type
      *
      * @return always a new valid {@code Binder} object.
      *
      * @throws UnsupportedOperationException
-     *      if DOM API corresponding to {@code domType} is not supported by
-     *      the implementation.
+     *                                       if DOM API corresponding to
+     *                                       {@code domType} is not supported by
+     *                                       the implementation.
      *
      * @since 1.6, JAXB 2.0
      */
@@ -676,11 +770,12 @@
      * introspect Jakarta XML Binding objects.
      *
      * @return
-     *      always return a non-null valid {@code JAXBIntrospector} object.
+     *         always return a non-null valid {@code JAXBIntrospector} object.
      *
      * @throws UnsupportedOperationException
-     *      Calling this method on JAXB 1.0 implementations will throw
-     *      an UnsupportedOperationException.
+     *                                       Calling this method on JAXB 1.0
+     *                                       implementations will throw
+     *                                       an UnsupportedOperationException.
      *
      * @since 1.6, JAXB 2.0
      */
@@ -694,19 +789,21 @@
      * Generates the schema documents for this context.
      *
      * @param outputResolver
-     *      this object controls the output to which schemas
-     *      will be sent.
+     *                       this object controls the output to which schemas
+     *                       will be sent.
      *
      * @throws IOException
-     *      if {@link SchemaOutputResolver} throws an {@link IOException}.
+     *                                       if {@link SchemaOutputResolver} throws
+     *                                       an {@link IOException}.
      *
      * @throws UnsupportedOperationException
-     *      Calling this method on JAXB 1.0 implementations will throw
-     *      an UnsupportedOperationException.
+     *                                       Calling this method on JAXB 1.0
+     *                                       implementations will throw
+     *                                       an UnsupportedOperationException.
      *
      * @since 1.6, JAXB 2.0
      */
-    public void generateSchema(SchemaOutputResolver outputResolver) throws IOException  {
+    public void generateSchema(SchemaOutputResolver outputResolver) throws IOException {
         // to make JAXB 1.0 implementations work, this method must not be
         // abstract
         throw new UnsupportedOperationException();
@@ -717,8 +814,7 @@
             return Thread.currentThread().getContextClassLoader();
         } else {
             return java.security.AccessController.doPrivileged(
-                    (java.security.PrivilegedAction<ClassLoader>) ()
-                            -> Thread.currentThread().getContextClassLoader());
+                    (java.security.PrivilegedAction<ClassLoader>) () -> Thread.currentThread().getContextClassLoader());
         }
     }
 
